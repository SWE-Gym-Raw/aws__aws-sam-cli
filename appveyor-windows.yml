--- conflicted
+++ resolved
@@ -155,11 +155,7 @@
       - "git --version"
       - "venv\\Scripts\\activate"
       - "docker system prune -a -f"
-<<<<<<< HEAD
       - ps: "pytest -vv tests/integration/buildcmd/test_build_terraform_applications.py::TestBuildTerraformApplicationsWithZipBasedLambdaFunctionAndLocalBackend_0 --json-report --json-report-file=TEST_REPORT-integration-buildcmd.json"
-=======
-      - ps: "pytest -vv -n 4 tests/integration/buildcmd/test_build_terraform_applications.py::TestBuildTerraformApplicationsWithZipBasedLambdaFunctionAndLocalBackend_0 --json-report --json-report-file=TEST_REPORT-integration-buildcmd.json"
->>>>>>> 46d33281
 
   # Local ZIP  Terraform Build In Container  integ testing
   - matrix:
@@ -171,24 +167,8 @@
       - "git --version"
       - "venv\\Scripts\\activate"
       - "docker system prune -a -f"
-<<<<<<< HEAD
       - ps: "pytest -vv tests/integration/buildcmd/test_build_terraform_applications.py::TestBuildTerraformApplicationsWithZipBasedLambdaFunctionAndLocalBackend_1 --json-report --json-report-file=TEST_REPORT-integration-buildcmd.json"
 
-  # Local ZIP  Terraform Build In Container  integ testing
-  - matrix:
-      only:
-        - configuration: LocalZipTerraformBuildInContainerIntegTesting
-
-    test_script:
-      # Reactivate virtualenv before running tests
-      - "git --version"
-      - "venv\\Scripts\\activate"
-      - "docker system prune -a -f"
-      - ps: "pytest -vv tests/integration/buildcmd/test_build_terraform_applications.py::TestBuildTerraformApplicationsWithZipBasedLambdaFunctionAndLocalBackend_1 --json-report --json-report-file=TEST_REPORT-integration-buildcmd.json"
-=======
-      - ps: "pytest -vv -n 4 tests/integration/buildcmd/test_build_terraform_applications.py::TestBuildTerraformApplicationsWithZipBasedLambdaFunctionAndLocalBackend_1 --json-report --json-report-file=TEST_REPORT-integration-buildcmd.json"
->>>>>>> 46d33281
-
   # S3 ZIP  Terraform Build integ testing
   - matrix:
       only:
@@ -199,7 +179,6 @@
       - "git --version"
       - "venv\\Scripts\\activate"
       - "docker system prune -a -f"
-<<<<<<< HEAD
       - ps: "pytest -vv tests/integration/buildcmd/test_build_terraform_applications.py::TestBuildTerraformApplicationsWithZipBasedLambdaFunctionAndS3Backend_0 --json-report --json-report-file=TEST_REPORT-integration-buildcmd.json"
 
   # S3 ZIP  Terraform Build In Container integ testing
@@ -213,25 +192,6 @@
       - "venv\\Scripts\\activate"
       - "docker system prune -a -f"
       - ps: "pytest -vv tests/integration/buildcmd/test_build_terraform_applications.py::TestBuildTerraformApplicationsWithZipBasedLambdaFunctionAndS3Backend_1 --json-report --json-report-file=TEST_REPORT-integration-buildcmd.json"
-=======
-      - ps: "pytest -vv -n 4 tests/integration/buildcmd/test_build_terraform_applications.py::TestBuildTerraformApplicationsWithZipBasedLambdaFunctionAndS3Backend_0 --json-report --json-report-file=TEST_REPORT-integration-buildcmd.json"
->>>>>>> 46d33281
-
-  # S3 ZIP  Terraform Build In Container integ testing
-  - matrix:
-      only:
-        - configuration: S3ZipTerraformBuildInContainerIntegTesting
-
-    test_script:
-      # Reactivate virtualenv before running tests
-      - "git --version"
-      - "venv\\Scripts\\activate"
-      - "docker system prune -a -f"
-<<<<<<< HEAD
-      - ps: "pytest -vv tests/integration/buildcmd/test_build_terraform_applications.py::TestBuildTerraformApplicationsWithZipBasedLambdaFunctionAndS3Backend_1 --json-report --json-report-file=TEST_REPORT-integration-buildcmd.json"
-=======
-      - ps: "pytest -vv -n 4 tests/integration/buildcmd/test_build_terraform_applications.py::TestBuildTerraformApplicationsWithZipBasedLambdaFunctionAndS3Backend_1 --json-report --json-report-file=TEST_REPORT-integration-buildcmd.json"
->>>>>>> 46d33281
 
   # Other Terraform Build In Container integ testing
   - matrix:
@@ -243,11 +203,7 @@
       - "git --version"
       - "venv\\Scripts\\activate"
       - "docker system prune -a -f"
-<<<<<<< HEAD
       - ps: "pytest -vv tests/integration/buildcmd/test_build_terraform_applications_other_cases.py --json-report --json-report-file=TEST_REPORT-integration-buildcmd.json"
-=======
-      - ps: "pytest -vv -n 4 tests/integration/buildcmd/test_build_terraform_applications_other_cases.py --json-report --json-report-file=TEST_REPORT-integration-buildcmd.json"
->>>>>>> 46d33281
 
   #Integ testing deploy
   - matrix:
