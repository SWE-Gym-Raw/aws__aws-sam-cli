--- conflicted
+++ resolved
@@ -340,12 +340,8 @@
     test_script:
       # Reactivate virtualenv before running tests
       - "venv\\Scripts\\activate"
-<<<<<<< HEAD
-      - ps: "pytest -vv tests/integration/sync --json-report --json-report-file=TEST_REPORT-integration-sync.json"
-=======
       - "docker system prune -a -f"
       - ps: "pytest -vv tests/integration/sync -n 3 --reruns 3 --dist loadscope --json-report --json-report-file=TEST_REPORT-integration-sync.json"
->>>>>>> 3536e412
 
   #Integ testing local
   - matrix:
