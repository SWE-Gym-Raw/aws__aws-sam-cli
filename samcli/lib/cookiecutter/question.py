--- conflicted
+++ resolved
@@ -104,11 +104,7 @@
     def default_next_question_key(self) -> Optional[str]:
         return self._default_next_question_key
 
-<<<<<<< HEAD
-    def ask(self, context: Dict) -> Any:
-=======
     def ask(self, context: Optional[Dict] = None) -> Any:
->>>>>>> cef0bfaa
         """
         prompt the user this question
 
@@ -122,9 +118,6 @@
         The user provided answer.
         """
         resolved_default_answer = self._resolve_default_answer(context)
-<<<<<<< HEAD
-        return click.prompt(text=self._text, default=resolved_default_answer)
-=======
 
         # skip the question and directly use the default value if autofill is allowed.
         if resolved_default_answer is not None and self._allow_autofill:
@@ -139,7 +132,6 @@
 
     def prompt(self, text: str, default_answer: Optional[Any]) -> Any:
         return click.prompt(text=text, default=default_answer)
->>>>>>> cef0bfaa
 
     def get_next_question_key(self, answer: Any) -> Optional[str]:
         # _next_question_map is a Dict[str(answer), str(next question key)]
@@ -185,61 +177,19 @@
                 raise ValueError(f'Invalid value "{unresolved_key}" in key path')
         return resolved_key_path
 
-<<<<<<< HEAD
-    def _resolve_default_answer(self, context: Dict) -> Optional[Any]:
-        """
-        a question may have a default answer provided directly through the "default_answer" value
-=======
     def _resolve_value_from_expression(self, expression: Any, context: Optional[Dict] = None) -> Optional[Any]:
         """
         a question may have a value provided directly as string or number value
->>>>>>> cef0bfaa
         or indirectly from cookiecutter context using a key path
 
         Parameters
         ----------
         context
-<<<<<<< HEAD
-            Cookiecutter context used to resolve default values and answered questions' answers.
-=======
             Cookiecutter context used to resolve values.
->>>>>>> cef0bfaa
 
         Raises
         ------
         KeyError
-<<<<<<< HEAD
-            When default value depends on the answer to a non-existent question
-        ValueError
-            The default value is malformed
-
-        Returns
-        -------
-        Optional default answer, it might be resolved from cookiecutter context using specified key path.
-
-        """
-        if isinstance(self._default_answer, dict):
-            # load value using key path from cookiecutter
-            if "keyPath" not in self._default_answer:
-                raise KeyError(f'Missing key "keyPath" in question default "{self._default_answer}".')
-            unresolved_key_path = self._default_answer.get("keyPath", [])
-            if not isinstance(unresolved_key_path, list):
-                raise ValueError(f'Invalid default answer "{self._default_answer}" for question {self.key}')
-
-            return context.get(str(self._resolve_key_path(unresolved_key_path, context)))
-
-        return self._default_answer
-
-
-class Info(Question):
-    def ask(self, context: Dict) -> None:
-        return click.echo(message=self._text)
-
-
-class Confirm(Question):
-    def ask(self, context: Dict) -> bool:
-        return click.confirm(text=self._text)
-=======
             When an expression depends on the answer to a non-existent question
         ValueError
             The expression is malformed
@@ -280,7 +230,6 @@
 class Confirm(Question):
     def prompt(self, text: str, default_answer: Optional[Any]) -> Any:
         return click.confirm(text=text)
->>>>>>> cef0bfaa
 
 
 class Choice(Question):
@@ -300,25 +249,15 @@
         self._options = options
         super().__init__(key, text, default, is_required, allow_autofill, next_question_map, default_next_question_key)
 
-<<<<<<< HEAD
-    def ask(self, context: Dict) -> str:
-        resolved_default_answer = self._resolve_default_answer(context)
-        click.echo(self._text)
-=======
     def prompt(self, text: str, default_answer: Optional[Any]) -> Any:
         click.echo(text)
->>>>>>> cef0bfaa
         for index, option in enumerate(self._options):
             click.echo(f"\t{index + 1} - {option}")
         options_indexes = self._get_options_indexes(base=1)
         choices = list(map(str, options_indexes))
         choice = click.prompt(
             text="Choice",
-<<<<<<< HEAD
-            default=resolved_default_answer,
-=======
             default=default_answer,
->>>>>>> cef0bfaa
             show_choices=False,
             type=click.Choice(choices),
             show_default=default_answer is not None,
