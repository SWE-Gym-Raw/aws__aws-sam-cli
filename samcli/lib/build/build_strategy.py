--- conflicted
+++ resolved
@@ -118,13 +118,8 @@
         self,
         build_graph: BuildGraph,
         build_dir: str,
-<<<<<<< HEAD
-        build_function: Callable[[str, str, str, str, Optional[str], str, dict, dict, Optional[str], bool], str],
-        build_layer: Callable[[str, str, str, List[str], str, dict, Optional[str], bool], str],
-=======
-        build_function: Callable[[str, str, str, str, str, Optional[str], str, dict, dict], str],
-        build_layer: Callable[[str, str, str, List[str], str, str, dict], str],
->>>>>>> f37b0c38
+        build_function: Callable[[str, str, str, str, str, Optional[str], str, dict, dict, Optional[str], bool], str],
+        build_layer: Callable[[str, str, str, List[str], str, str, dict, Optional[str], bool], str],
     ) -> None:
         super().__init__(build_graph)
         self._build_dir = build_dir
