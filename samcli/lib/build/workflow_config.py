--- conflicted
+++ resolved
@@ -91,37 +91,11 @@
 
 
 def get_layer_subfolder(build_workflow: str) -> str:
-<<<<<<< HEAD
     subfolders_by_runtime = layer_subfolder_mapping(
         cast(List[RuntimeDataMixin], list(Runtime) + list(DeprecatedRuntime))
     )
     # User is responsible for creating subfolder in these workflows
     subfolders_by_runtime["makefile"] = ""
-=======
-    subfolders_by_runtime = {
-        "python3.8": "python",
-        "python3.9": "python",
-        "python3.10": "python",
-        "python3.11": "python",
-        "python3.12": "python",
-        "nodejs4.3": "nodejs",
-        "nodejs6.10": "nodejs",
-        "nodejs8.10": "nodejs",
-        "nodejs16.x": "nodejs",
-        "nodejs18.x": "nodejs",
-        "nodejs20.x": "nodejs",
-        "ruby3.2": "ruby/lib",
-        "ruby3.3": "ruby/lib",
-        "java11": "java",
-        "java8.al2": "java",
-        "java17": "java",
-        "java21": "java",
-        "dotnet6": "dotnet",
-        "dotnet8": "dotnet",
-        # User is responsible for creating subfolder in these workflows
-        "makefile": "",
-    }
->>>>>>> 2baffa99
 
     if build_workflow not in subfolders_by_runtime:
         raise UnsupportedRuntimeException(f"{build_workflow} runtime is not supported for layers")
