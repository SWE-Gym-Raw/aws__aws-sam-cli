--- conflicted
+++ resolved
@@ -2,38 +2,28 @@
 import logging
 from typing import Any, Dict, List, Optional, Tuple, cast
 
-<<<<<<< HEAD
-from samcli.commands.local.lib.swagger.integration_uri import LambdaUri
-from samcli.lib.providers.provider import Stack
-from samcli.local.apigw.local_apigw_service import Route, LambdaAuthorizer
-=======
->>>>>>> 199ef337
 from samcli.commands.local.cli_common.user_exceptions import InvalidSamTemplateException
 from samcli.commands.local.lib.swagger.integration_uri import LambdaUri
-from samcli.lib.providers.api_collector import ApiCollector
-<<<<<<< HEAD
 from samcli.commands.local.lib.validators.lambda_auth_props import (
     LambdaAuthorizerV1Validator,
     LambdaAuthorizerV2Validator,
 )
-
-=======
+from samcli.lib.providers.api_collector import ApiCollector
 from samcli.lib.providers.cfn_base_api_provider import CfnBaseApiProvider
 from samcli.lib.providers.provider import Stack
->>>>>>> 199ef337
 from samcli.lib.utils.resources import (
+    AWS_APIGATEWAY_AUTHORIZER,
     AWS_APIGATEWAY_METHOD,
     AWS_APIGATEWAY_RESOURCE,
     AWS_APIGATEWAY_RESTAPI,
     AWS_APIGATEWAY_STAGE,
-    AWS_APIGATEWAY_AUTHORIZER,
     AWS_APIGATEWAY_V2_API,
+    AWS_APIGATEWAY_V2_AUTHORIZER,
     AWS_APIGATEWAY_V2_INTEGRATION,
     AWS_APIGATEWAY_V2_ROUTE,
     AWS_APIGATEWAY_V2_STAGE,
-    AWS_APIGATEWAY_V2_AUTHORIZER,
 )
-from samcli.local.apigw.local_apigw_service import Route
+from samcli.local.apigw.local_apigw_service import LambdaAuthorizer, Route
 
 LOG = logging.getLogger(__name__)
 
