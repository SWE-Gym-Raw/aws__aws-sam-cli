--- conflicted
+++ resolved
@@ -84,6 +84,7 @@
         }
     ],
     "nodejs18.x": [
+    "nodejs20.x": [
         {
             "directory": "template/cookiecutter-aws-sam-hello-nodejs",
             "displayName": "Hello World Example",
@@ -93,6 +94,17 @@
             "useCaseName": "Hello World Example"
         }
     ],
+    "nodejs18.x": [
+        {
+            "directory": "template/cookiecutter-aws-sam-hello-nodejs",
+            "displayName": "Hello World Example",
+            "dependencyManager": "npm",
+            "appTemplate": "hello-world",
+            "packageType": "Zip",
+            "useCaseName": "Hello World Example"
+        }
+    ],
+    "nodejs16.x": [
     "nodejs16.x": [
         {
             "directory": "template/cookiecutter-aws-sam-hello-nodejs",
@@ -122,18 +134,5 @@
             "packageType": "Zip",
             "useCaseName": "Hello World Example"
         }
-<<<<<<< HEAD
-=======
-    ],
-    "python3.7": [
-        {
-            "directory": "template/cookiecutter-aws-sam-hello-python",
-            "displayName": "Hello World Example",
-            "dependencyManager": "pip",
-            "appTemplate": "hello-world",
-            "packageType": "Zip",
-            "useCaseName": "Hello World Example"
-        }
->>>>>>> d3fd02d4
     ]
 }