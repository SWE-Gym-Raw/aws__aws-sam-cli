--- conflicted
+++ resolved
@@ -10,12 +10,7 @@
 import uuid
 import platform
 import logging
-<<<<<<< HEAD
-import traceback
-from typing import Optional, Tuple, Dict
-=======
-from typing import Optional
->>>>>>> 24667d1f
+from typing import Optional, Dict
 
 import click
 
@@ -202,7 +197,6 @@
     return wrapped
 
 
-<<<<<<< HEAD
 def _get_project_details(hook_package_id: str, template_dict: Dict) -> ProjectDetails:
     if not hook_package_id:
         project_type = ProjectTypes.CDK.value if is_cdk_project(template_dict) else ProjectTypes.CFN.value
@@ -219,64 +213,6 @@
     )
 
 
-def _get_stack_trace_info(exception: Exception) -> Tuple[str, str]:
-    """
-    Takes an Exception instance and extracts the following:
-      1. Stack trace in a readable string format with user-sensitive paths cleaned
-      2. Exception mesage including the fully-qualified exception name and value
-
-    Parameters
-    ----------
-    exception : Exception
-        Exception instance
-
-    Returns
-    -------
-    (str, str)
-        (stack trace, exception message)
-    """
-    tb_exception = traceback.TracebackException.from_exception(exception)
-    _clean_stack_summary_paths(tb_exception.stack)
-    stack_trace = "".join(list(tb_exception.format()))
-    exception_msg = list(tb_exception.format_exception_only())[-1]
-
-    return (stack_trace, exception_msg)
-
-
-def _clean_stack_summary_paths(stack_summary: traceback.StackSummary) -> None:
-    """
-    Cleans the user-sensitive paths contained within a StackSummary instance
-
-    Parameters
-    ----------
-    stack_summary : traceback.StackSummary
-        StackSummary instance
-    """
-    for frame in stack_summary:
-        path = frame.filename
-        separator = "\\" if "\\" in path else "/"
-
-        # Case 1: If "site-packages" is found within path, replace its leading segment with: /../ or \..\
-        # i.e. /python3.8/site-packages/boto3/test.py becomes /../site-packages/boto3/test.py
-        site_packages_idx = path.rfind("site-packages")
-        if site_packages_idx != -1:
-            frame.filename = f"{separator}..{separator}{path[site_packages_idx:]}"
-            continue
-
-        # Case 2: If "samcli" is found within path, do the same replacement as previous
-        samcli_idx = path.rfind("samcli")
-        if samcli_idx != -1:
-            frame.filename = f"{separator}..{separator}{path[samcli_idx:]}"
-            continue
-
-        # Case 3: Keep only the last file within the path, and do the same replacement as previous
-        path_split = path.split(separator)
-        if len(path_split) > 0:
-            frame.filename = f"{separator}..{separator}{path_split[-1]}"
-
-
-=======
->>>>>>> 24667d1f
 def _timer():
     """
     Timer to measure the elapsed time between two calls in milliseconds. When you first call this method,
