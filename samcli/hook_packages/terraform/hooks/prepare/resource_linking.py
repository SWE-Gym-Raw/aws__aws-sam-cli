--- conflicted
+++ resolved
@@ -641,20 +641,8 @@
     )
     layers = []
     for resolved_layer in resolved_layers:
-<<<<<<< HEAD
-        if isinstance(resolved_layer, ConstantValue):
-            if resolved_layer.value is None:
-                LOG.debug(
-                    "The customer set the value of this attribute %s as Null, and we will skip it",
-                    function_tf_resource.full_address,
-                )
-                continue
-            layers += _process_constant_layer_value(function_tf_resource, resolved_layer)
-        else:
-=======
         # Skip ConstantValue layers reference, as it will be already handled by terraform plan command.
         if isinstance(resolved_layer, ResolvedReference):
->>>>>>> 1f558858
             layers += _process_reference_layer_value(function_tf_resource, resolved_layer, tf_layers)
 
     return layers
