--- conflicted
+++ resolved
@@ -250,8 +250,6 @@
     return body
 
 
-<<<<<<< HEAD
-=======
 def _get_cors_v2_api(tf_properties: dict, resource: TFResource) -> Optional[Dict[str, Any]]:
     """
     Extract the cors properties from an aws_apigatewayv2_api since they are in a nested property
@@ -305,7 +303,6 @@
     return cors_configuration
 
 
->>>>>>> fd15dff5
 AWS_LAMBDA_FUNCTION_PROPERTY_BUILDER_MAPPING: PropertyBuilderMapping = {
     "FunctionName": _get_property_extractor("function_name"),
     "Architectures": _get_property_extractor("architectures"),
