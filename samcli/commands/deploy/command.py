--- conflicted
+++ resolved
@@ -26,6 +26,7 @@
     force_upload_option,
     resolve_s3_option,
     role_arn_option,
+    resolve_image_repos_option,
 )
 from samcli.commands.deploy.utils import sanitize_parameter_overrides
 from samcli.lib.telemetry.metric import track_command
@@ -93,7 +94,6 @@
     is_flag=True,
     help="Prompt to confirm if the computed changeset is to be deployed by SAM CLI.",
 )
-<<<<<<< HEAD
 @stack_name_option
 @s3_bucket_option
 @image_repository_option
@@ -104,38 +104,10 @@
 @role_arn_option
 @use_json_option
 @resolve_s3_option
+@resolve_image_repos_option
 @metadata_option
 @notification_arns_option
 @tags_option
-=======
-@click.option(
-    "--use-json",
-    required=False,
-    is_flag=True,
-    help="Indicates whether to use JSON as the format for "
-    "the output AWS CloudFormation template. YAML is used by default.",
-)
-@click.option(
-    "--resolve-s3",
-    required=False,
-    is_flag=True,
-    help="Automatically resolve s3 bucket for non-guided deployments. "
-    "Enabling this option will also create a managed default s3 bucket for you. "
-    "If you do not provide a --s3-bucket value, the managed bucket will be used. "
-    "Do not use --s3-guided parameter with this option.",
-)
-@click.option(
-    "--resolve-image-repos",
-    required=False,
-    is_flag=True,
-    help="Automatically create and delete ECR repositories for image-based functions in non-guided deployments. "
-    "A companion stack containing ECR repos for each function will be deployed along with the template stack. "
-    "Automatically created image repositories will be deleted if the corresponding functions are removed.",
-)
-@metadata_override_option
-@notification_arns_override_option
-@tags_override_option
->>>>>>> cef0bfaa
 @parameter_override_option
 @signing_profiles_option
 @no_progressbar_option
