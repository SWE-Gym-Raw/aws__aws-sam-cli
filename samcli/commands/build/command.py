--- conflicted
+++ resolved
@@ -246,104 +246,7 @@
         build_images=processed_build_images,
         aws_region=click_ctx.region,
     ) as ctx:
-<<<<<<< HEAD
         ctx.run()
-=======
-        try:
-            builder = ApplicationBuilder(
-                ctx.resources_to_build,
-                ctx.build_dir,
-                ctx.base_dir,
-                ctx.cache_dir,
-                ctx.cached,
-                ctx.is_building_specific_resource,
-                manifest_path_override=ctx.manifest_path_override,
-                container_manager=ctx.container_manager,
-                mode=ctx.mode,
-                parallel=parallel,
-                container_env_var=processed_env_vars,
-                container_env_var_file=container_env_var_file,
-                build_images=processed_build_images,
-            )
-        except FunctionNotFound as ex:
-            raise UserException(str(ex), wrapped_from=ex.__class__.__name__) from ex
-
-        try:
-            artifacts = builder.build()
-            stack_output_template_path_by_stack_path = {
-                stack.stack_path: stack.get_output_template_path(ctx.build_dir) for stack in ctx.stacks
-            }
-            for stack in ctx.stacks:
-                modified_template = builder.update_template(
-                    stack,
-                    artifacts,
-                    stack_output_template_path_by_stack_path,
-                )
-                move_template(stack.location, stack.get_output_template_path(ctx.build_dir), modified_template)
-
-            click.secho("\nBuild Succeeded", fg="green")
-
-            # try to use relpath so the command is easier to understand, however,
-            # under Windows, when SAM and (build_dir or output_template_path) are
-            # on different drive, relpath() fails.
-            root_stack = SamLocalStackProvider.find_root_stack(ctx.stacks)
-            out_template_path = root_stack.get_output_template_path(ctx.build_dir)
-            try:
-                build_dir_in_success_message = os.path.relpath(ctx.build_dir)
-                output_template_path_in_success_message = os.path.relpath(out_template_path)
-            except ValueError:
-                LOG.debug("Failed to retrieve relpath - using the specified path as-is instead")
-                build_dir_in_success_message = ctx.build_dir
-                output_template_path_in_success_message = out_template_path
-
-            msg = gen_success_msg(
-                build_dir_in_success_message,
-                output_template_path_in_success_message,
-                os.path.abspath(ctx.build_dir) == os.path.abspath(DEFAULT_BUILD_DIR),
-            )
-
-            click.secho(msg, fg="yellow")
-
-        except (
-            UnsupportedRuntimeException,
-            BuildError,
-            BuildInsideContainerError,
-            UnsupportedBuilderLibraryVersionError,
-            ContainerBuildNotSupported,
-            InvalidBuildGraphException,
-        ) as ex:
-            click.secho("\nBuild Failed", fg="red")
-
-            # Some Exceptions have a deeper wrapped exception that needs to be surfaced
-            # from deeper than just one level down.
-            deep_wrap = getattr(ex, "wrapped_from", None)
-            wrapped_from = deep_wrap if deep_wrap else ex.__class__.__name__
-            raise UserException(str(ex), wrapped_from=wrapped_from) from ex
-
-
-def gen_success_msg(artifacts_dir: str, output_template_path: str, is_default_build_dir: bool) -> str:
-
-    invoke_cmd = "sam local invoke"
-    if not is_default_build_dir:
-        invoke_cmd += " -t {}".format(output_template_path)
-
-    deploy_cmd = "sam deploy --guided"
-    if not is_default_build_dir:
-        deploy_cmd += " --template-file {}".format(output_template_path)
-
-    msg = """\nBuilt Artifacts  : {artifacts_dir}
-Built Template   : {template}
-
-Commands you can use next
-=========================
-[*] Invoke Function: {invokecmd}
-[*] Deploy: {deploycmd}
-    """.format(
-        invokecmd=invoke_cmd, deploycmd=deploy_cmd, artifacts_dir=artifacts_dir, template=output_template_path
-    )
-
-    return msg
->>>>>>> cef0bfaa
 
 
 def _get_mode_value_from_envvar(name: str, choices: List[str]) -> Optional[str]:
