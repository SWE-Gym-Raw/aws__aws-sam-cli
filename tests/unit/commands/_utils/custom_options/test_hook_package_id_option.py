from unittest import TestCase
from unittest.mock import MagicMock, patch, Mock
import os

import click

from samcli.commands._utils.custom_options.hook_name_option import HookNameOption, record_hook_telemetry
from samcli.lib.hook.exceptions import InvalidHookWrapperException


class TestHookPackageIdOption(TestCase):
    def setUp(self):
        self.name = "hook-name"
        self.opt = "--hook-name"
        self.terraform = "terraform"
        self.invalid_coexist_options = ["t", "template", "template-file", "parameters-override"]
        self.metadata_path = "path/metadata.json"
        self.cwd_path = "path/current"

        self.iac_hook_wrapper_instance_mock = MagicMock()
        self.iac_hook_wrapper_instance_mock.prepare.return_value = self.metadata_path

    @patch("samcli.commands._utils.custom_options.hook_name_option.get_available_hook_packages_ids")
    @patch("samcli.lib.hook.hook_wrapper.IacHookWrapper._load_hook_package")
    def test_invalid_hook_name(self, load_hook_package_mock, get_available_hook_packages_ids_mock):
        hook_name = "not_supported"
        available_hook_packages = ["terraform", "cdk"]
        load_hook_package_mock.side_effect = InvalidHookWrapperException(
            f'Cannot locate hook package with hook_name "{hook_name}"'
        )
        get_available_hook_packages_ids_mock.return_value = available_hook_packages

        hook_name_option = HookNameOption(
            param_decls=(self.name, self.opt),
            force_prepare=False,
            invalid_coexist_options=[],
        )
        ctx = MagicMock()
        ctx.command.name = "invoke"
        opts = {"hook_name": hook_name}
        args = []
        with self.assertRaises(click.BadParameter) as e:
            hook_name_option.handle_parse_result(ctx, opts, args)

        self.assertEqual(
            e.exception.message,
            f"{hook_name} is not a valid hook name." f"{os.linesep}valid package ids: {available_hook_packages}",
        )

    @patch("samcli.commands._utils.custom_options.hook_name_option.IacHookWrapper")
    def test_invalid_coexist_options(self, iac_hook_wrapper_mock):
        iac_hook_wrapper_instance_mock = MagicMock()
        iac_hook_wrapper_mock.return_value = iac_hook_wrapper_instance_mock

        hook_name_option = HookNameOption(
            param_decls=(self.name, self.opt),
            force_prepare=False,
            invalid_coexist_options=self.invalid_coexist_options,
        )
        ctx = MagicMock()
        opts = {"hook_name": self.terraform, "template_file": "any/path/template.yaml"}
        args = []
        with self.assertRaises(click.BadParameter) as e:
            hook_name_option.handle_parse_result(ctx, opts, args)

        self.assertEqual(
            e.exception.message,
            f"Parameters hook-name, and {','.join(self.invalid_coexist_options)} cannot be used together",
        )

<<<<<<< HEAD
    @patch("samcli.commands._utils.custom_options.hook_name_option.os.getcwd")
    @patch("samcli.commands._utils.custom_options.hook_name_option.IacHookWrapper")
    def test_valid_hook_package_with_only_hook_id_option(self, iac_hook_wrapper_mock, getcwd_mock):
=======
    @patch("samcli.commands._utils.custom_options.hook_name_option.record_hook_telemetry")
    @patch("samcli.commands._utils.custom_options.hook_name_option.update_experimental_context")
    @patch("samcli.commands._utils.custom_options.hook_name_option.prompt_experimental")
    @patch("samcli.commands._utils.custom_options.hook_name_option.os.getcwd")
    @patch("samcli.commands._utils.custom_options.hook_name_option.IacHookWrapper")
    def test_valid_hook_package_with_only_hook_id_option(
        self,
        iac_hook_wrapper_mock,
        getcwd_mock,
        prompt_experimental_mock,
        update_experimental_context_mock,
        record_hook_telemetry_mock,
    ):
>>>>>>> 3dc46e5b
        iac_hook_wrapper_mock.return_value = self.iac_hook_wrapper_instance_mock

        getcwd_mock.return_value = self.cwd_path

        hook_name_option = HookNameOption(
            param_decls=(self.name, self.opt),
            force_prepare=True,
            invalid_coexist_options=self.invalid_coexist_options,
        )
        ctx = MagicMock()
        ctx.default_map = {}
        opts = {
            "hook_name": self.terraform,
        }
        args = []
        hook_name_option.handle_parse_result(ctx, opts, args)
        self.iac_hook_wrapper_instance_mock.prepare.assert_called_once_with(
            os.path.join(self.cwd_path, ".aws-sam-iacs", "iacs_metadata"),
            self.cwd_path,
            False,
            None,
            None,
            False,
            None,
            None,
        )
        self.assertEqual(opts.get("template_file"), self.metadata_path)

<<<<<<< HEAD
    @patch("samcli.commands._utils.custom_options.hook_name_option.os.getcwd")
    @patch("samcli.commands._utils.custom_options.hook_name_option.IacHookWrapper")
    def test_valid_hook_package_with_other_options(self, iac_hook_wrapper_mock, getcwd_mock):
=======
    @patch("samcli.commands._utils.custom_options.hook_name_option.record_hook_telemetry")
    @patch("samcli.commands._utils.custom_options.hook_name_option.update_experimental_context")
    @patch("samcli.commands._utils.custom_options.hook_name_option.prompt_experimental")
    @patch("samcli.commands._utils.custom_options.hook_name_option.os.getcwd")
    @patch("samcli.commands._utils.custom_options.hook_name_option.IacHookWrapper")
    def test_valid_hook_package_with_other_options(
        self,
        iac_hook_wrapper_mock,
        getcwd_mock,
        prompt_experimental_mock,
        update_experimental_context_mock,
        record_hook_telemetry_mock,
    ):
>>>>>>> 3dc46e5b
        iac_hook_wrapper_mock.return_value = self.iac_hook_wrapper_instance_mock

        getcwd_mock.return_value = self.cwd_path

        hook_name_option = HookNameOption(
            param_decls=(self.name, self.opt),
            force_prepare=True,
            invalid_coexist_options=self.invalid_coexist_options,
        )
        ctx = MagicMock()
        ctx.default_map = {}
        opts = {
            "hook_name": self.terraform,
            "debug": True,
            "profile": "test",
            "region": "us-east-1",
            "terraform_project_root_path": "/path/path",
            "skip_prepare_infra": True,
            "terraform_plan_file": "/path/plan/file",
        }
        args = []
        hook_name_option.handle_parse_result(ctx, opts, args)
        self.iac_hook_wrapper_instance_mock.prepare.assert_called_once_with(
            os.path.join(self.cwd_path, ".aws-sam-iacs", "iacs_metadata"),
            self.cwd_path,
            True,
            "test",
            "us-east-1",
            True,
            "/path/plan/file",
            "/path/path",
        )
        self.assertEqual(opts.get("template_file"), self.metadata_path)
        record_hook_telemetry_mock.assert_called_once()

<<<<<<< HEAD
    @patch("samcli.commands._utils.custom_options.hook_name_option.os.getcwd")
    @patch("samcli.commands._utils.custom_options.hook_name_option.IacHookWrapper")
    def test_valid_hook_package_with_other_options_from_sam_config(self, iac_hook_wrapper_mock, getcwd_mock):
=======
    @patch("samcli.commands._utils.custom_options.hook_name_option.record_hook_telemetry")
    @patch("samcli.commands._utils.custom_options.hook_name_option.update_experimental_context")
    @patch("samcli.commands._utils.custom_options.hook_name_option.prompt_experimental")
    @patch("samcli.commands._utils.custom_options.hook_name_option.os.getcwd")
    @patch("samcli.commands._utils.custom_options.hook_name_option.IacHookWrapper")
    def test_valid_hook_package_with_other_options_from_sam_config(
        self,
        iac_hook_wrapper_mock,
        getcwd_mock,
        prompt_experimental_mock,
        update_experimental_context_mock,
        record_hook_telemetry_mock,
    ):
>>>>>>> 3dc46e5b
        iac_hook_wrapper_mock.return_value = self.iac_hook_wrapper_instance_mock

        getcwd_mock.return_value = self.cwd_path

        hook_name_option = HookNameOption(
            param_decls=(self.name, self.opt),
            force_prepare=True,
            invalid_coexist_options=self.invalid_coexist_options,
        )
        ctx = MagicMock()
        ctx.default_map = {
            "hook_name": self.terraform,
            "debug": True,
            "profile": "test",
            "region": "us-east-1",
            "terraform_project_root_path": "/path/path",
            "skip_prepare_infra": True,
            "terraform_plan_file": "/path/plan/file",
        }
        opts = {}
        args = []
        hook_name_option.handle_parse_result(ctx, opts, args)
        self.iac_hook_wrapper_instance_mock.prepare.assert_called_once_with(
            os.path.join(self.cwd_path, ".aws-sam-iacs", "iacs_metadata"),
            self.cwd_path,
            True,
            "test",
            "us-east-1",
            True,
            "/path/plan/file",
            "/path/path",
        )
        self.assertEqual(opts.get("template_file"), self.metadata_path)

<<<<<<< HEAD
=======
    @patch("samcli.commands._utils.custom_options.hook_name_option.record_hook_telemetry")
    @patch("samcli.commands._utils.custom_options.hook_name_option.update_experimental_context")
    @patch("samcli.commands._utils.custom_options.hook_name_option.prompt_experimental")
>>>>>>> 3dc46e5b
    @patch("samcli.commands._utils.custom_options.hook_name_option.os.getcwd")
    @patch("samcli.commands._utils.custom_options.hook_name_option.os.path.exists")
    @patch("samcli.commands._utils.custom_options.hook_name_option.IacHookWrapper")
    def test_valid_hook_package_with_skipping_prepare_hook_and_built_path_exists(
        self,
        iac_hook_wrapper_mock,
        path_exists_mock,
        getcwd_mock,
<<<<<<< HEAD
=======
        prompt_experimental_mock,
        update_experimental_context_mock,
        record_hook_telemetry_mock,
>>>>>>> 3dc46e5b
    ):
        iac_hook_wrapper_mock.return_value = self.iac_hook_wrapper_instance_mock

        getcwd_mock.return_value = self.cwd_path

        path_exists_mock.return_value = True

        hook_name_option = HookNameOption(
            param_decls=(self.name, self.opt),
            force_prepare=False,
            invalid_coexist_options=self.invalid_coexist_options,
        )
        ctx = MagicMock()
        opts = {
            "hook_name": self.terraform,
        }
        args = []
        hook_name_option.handle_parse_result(ctx, opts, args)
        self.iac_hook_wrapper_instance_mock.prepare.assert_not_called()
        self.assertEqual(opts.get("template_file"), None)

<<<<<<< HEAD
=======
    @patch("samcli.commands._utils.custom_options.hook_name_option.record_hook_telemetry")
    @patch("samcli.commands._utils.custom_options.hook_name_option.GlobalConfig")
    @patch("samcli.commands._utils.custom_options.hook_name_option.update_experimental_context")
    @patch("samcli.commands._utils.custom_options.hook_name_option.prompt_experimental")
    @patch("samcli.commands._utils.custom_options.hook_name_option.os.getcwd")
    @patch("samcli.commands._utils.custom_options.hook_name_option.os.path.exists")
    @patch("samcli.commands._utils.custom_options.hook_name_option.IacHookWrapper")
    def test_valid_hook_package_with_disable_terraform_beta_feature(
        self,
        iac_hook_wrapper_mock,
        path_exists_mock,
        getcwd_mock,
        prompt_experimental_mock,
        update_experimental_context_mock,
        global_config_mock,
        record_hook_telemetry_mock,
    ):
        iac_hook_wrapper_mock.return_value = self.iac_hook_wrapper_instance_mock
        prompt_experimental_mock.return_value = False
        gc_mock = MagicMock()
        global_config_mock.return_value = gc_mock
        gc_mock.get_value.return_value = False

        getcwd_mock.return_value = self.cwd_path

        hook_name_option = HookNameOption(
            param_decls=(self.name, self.opt),
            force_prepare=True,
            invalid_coexist_options=self.invalid_coexist_options,
        )
        ctx = MagicMock()
        ctx.default_map = {}
        opts = {
            "hook_name": self.terraform,
        }
        args = []
        hook_name_option.handle_parse_result(ctx, opts, args)
        self.iac_hook_wrapper_instance_mock.prepare.assert_not_called()
        self.assertEqual(opts.get("template_file"), None)

    @patch("samcli.commands._utils.custom_options.hook_name_option.record_hook_telemetry")
    @patch("samcli.commands._utils.custom_options.hook_name_option.update_experimental_context")
    @patch("samcli.commands._utils.custom_options.hook_name_option.prompt_experimental")
    @patch("samcli.commands._utils.custom_options.hook_name_option.os.getcwd")
    @patch("samcli.commands._utils.custom_options.hook_name_option.os.path.exists")
    @patch("samcli.commands._utils.custom_options.hook_name_option.IacHookWrapper")
    def test_valid_hook_package_with_no_beta_feature_option(
        self,
        iac_hook_wrapper_mock,
        path_exists_mock,
        getcwd_mock,
        prompt_experimental_mock,
        update_experimental_context_mock,
        record_hook_telemetry_mock,
    ):
        iac_hook_wrapper_mock.return_value = self.iac_hook_wrapper_instance_mock
        prompt_experimental_mock.return_value = False

        getcwd_mock.return_value = self.cwd_path

        hook_name_option = HookNameOption(
            param_decls=(self.name, self.opt),
            force_prepare=True,
            invalid_coexist_options=self.invalid_coexist_options,
        )
        ctx = MagicMock()
        opts = {
            "hook_name": self.terraform,
            "beta_features": False,
        }
        args = []
        hook_name_option.handle_parse_result(ctx, opts, args)
        prompt_experimental_mock.assert_not_called()
        self.iac_hook_wrapper_instance_mock.prepare.assert_not_called()
        self.assertEqual(opts.get("template_file"), None)

    @patch("samcli.commands._utils.custom_options.hook_name_option.record_hook_telemetry")
    @patch("samcli.commands._utils.custom_options.hook_name_option.update_experimental_context")
    @patch("samcli.commands._utils.custom_options.hook_name_option.prompt_experimental")
    @patch("samcli.commands._utils.custom_options.hook_name_option.os.getcwd")
    @patch("samcli.commands._utils.custom_options.hook_name_option.os.path.exists")
    @patch("samcli.commands._utils.custom_options.hook_name_option.IacHookWrapper")
    def test_valid_hook_package_with_beta_feature_option(
        self,
        iac_hook_wrapper_mock,
        path_exists_mock,
        getcwd_mock,
        prompt_experimental_mock,
        update_experimental_context_mock,
        record_hook_telemetry_mock,
    ):
        iac_hook_wrapper_mock.return_value = self.iac_hook_wrapper_instance_mock
        prompt_experimental_mock.return_value = False

        getcwd_mock.return_value = self.cwd_path

        hook_name_option = HookNameOption(
            param_decls=(self.name, self.opt),
            force_prepare=True,
            invalid_coexist_options=self.invalid_coexist_options,
        )
        ctx = MagicMock()
        ctx.default_map = {}
        opts = {
            "hook_name": self.terraform,
            "beta_features": True,
        }
        args = []
        hook_name_option.handle_parse_result(ctx, opts, args)
        prompt_experimental_mock.assert_not_called()
        self.iac_hook_wrapper_instance_mock.prepare.assert_called_once_with(
            os.path.join(self.cwd_path, ".aws-sam-iacs", "iacs_metadata"),
            self.cwd_path,
            False,
            None,
            None,
            False,
            None,
            None,
        )
        self.assertEqual(opts.get("template_file"), self.metadata_path)

    @patch("samcli.commands._utils.custom_options.hook_name_option.record_hook_telemetry")
    @patch("samcli.commands._utils.custom_options.hook_name_option.update_experimental_context")
    @patch("samcli.commands._utils.custom_options.hook_name_option.prompt_experimental")
    @patch("samcli.commands._utils.custom_options.hook_name_option.os.getcwd")
    @patch("samcli.commands._utils.custom_options.hook_name_option.os.path.exists")
    @patch("samcli.commands._utils.custom_options.hook_name_option.IacHookWrapper")
    def test_valid_hook_package_with_beta_feature_option_in_sam_config(
        self,
        iac_hook_wrapper_mock,
        path_exists_mock,
        getcwd_mock,
        prompt_experimental_mock,
        update_experimental_context_mock,
        record_hook_telemetry_mock,
    ):
        metadata_path = "path/metadata.json"
        cwd_path = "path/current"
        invalid_coexist_options = ["t", "template", "template-file", "parameters-override"]

        iac_hook_wrapper_instance_mock = MagicMock()
        iac_hook_wrapper_instance_mock.prepare.return_value = metadata_path
        iac_hook_wrapper_mock.return_value = iac_hook_wrapper_instance_mock
        prompt_experimental_mock.return_value = False

        getcwd_mock.return_value = cwd_path

        hook_name_option = HookNameOption(
            param_decls=(self.name, self.opt),
            force_prepare=True,
            invalid_coexist_options=invalid_coexist_options,
        )
        ctx = MagicMock()
        ctx.default_map = {"beta_features": True}
        opts = {
            "hook_name": self.terraform,
        }
        args = []
        hook_name_option.handle_parse_result(ctx, opts, args)
        prompt_experimental_mock.assert_not_called()
        iac_hook_wrapper_instance_mock.prepare.assert_called_once_with(
            os.path.join(cwd_path, ".aws-sam-iacs", "iacs_metadata"),
            cwd_path,
            False,
            None,
            None,
            False,
            None,
            None,
        )
        self.assertEqual(opts.get("template_file"), metadata_path)

    @patch("samcli.commands._utils.custom_options.hook_name_option.record_hook_telemetry")
    @patch("samcli.commands._utils.custom_options.hook_name_option.GlobalConfig")
    @patch("samcli.commands._utils.custom_options.hook_name_option.update_experimental_context")
    @patch("samcli.commands._utils.custom_options.hook_name_option.prompt_experimental")
    @patch("samcli.commands._utils.custom_options.hook_name_option.os.getcwd")
    @patch("samcli.commands._utils.custom_options.hook_name_option.os.path.exists")
    @patch("samcli.commands._utils.custom_options.hook_name_option.IacHookWrapper")
    def test_valid_hook_package_with_beta_feature_option_in_environment_variable(
        self,
        iac_hook_wrapper_mock,
        path_exists_mock,
        getcwd_mock,
        prompt_experimental_mock,
        update_experimental_context_mock,
        global_config_mock,
        record_hook_telemetry_mock,
    ):
        metadata_path = "path/metadata.json"
        cwd_path = "path/current"
        invalid_coexist_options = ["t", "template", "template-file", "parameters-override"]

        iac_hook_wrapper_instance_mock = MagicMock()
        iac_hook_wrapper_instance_mock.prepare.return_value = metadata_path
        iac_hook_wrapper_mock.return_value = iac_hook_wrapper_instance_mock
        prompt_experimental_mock.return_value = False

        getcwd_mock.return_value = cwd_path

        hook_name_option = HookNameOption(
            param_decls=(self.name, self.opt),
            force_prepare=True,
            invalid_coexist_options=invalid_coexist_options,
        )
        ctx = MagicMock()
        ctx.default_map = {}
        opts = {
            "hook_name": self.terraform,
        }
        gc_mock = MagicMock()
        global_config_mock.return_value = gc_mock
        gc_mock.get_value.return_value = True
        args = []
        hook_name_option.handle_parse_result(ctx, opts, args)
        prompt_experimental_mock.assert_not_called()
        iac_hook_wrapper_instance_mock.prepare.assert_called_once_with(
            os.path.join(cwd_path, ".aws-sam-iacs", "iacs_metadata"),
            cwd_path,
            False,
            None,
            None,
            False,
            None,
            None,
        )
        self.assertEqual(opts.get("template_file"), metadata_path)

    @patch("samcli.commands._utils.custom_options.hook_name_option.record_hook_telemetry")
    @patch("samcli.commands._utils.custom_options.hook_name_option.update_experimental_context")
    @patch("samcli.commands._utils.custom_options.hook_name_option.prompt_experimental")
>>>>>>> 3dc46e5b
    @patch("samcli.commands._utils.custom_options.hook_name_option.os.getcwd")
    @patch("samcli.commands._utils.custom_options.hook_name_option.os.path.exists")
    @patch("samcli.commands._utils.custom_options.hook_name_option.IacHookWrapper")
    def test_valid_hook_package_with_skipping_prepare_hook_and_built_path_does_not_exist(
        self,
        iac_hook_wrapper_mock,
        path_exists_mock,
        getcwd_mock,
<<<<<<< HEAD
=======
        prompt_experimental_mock,
        update_experimental_context_mock,
        record_hook_telemetry_mock,
>>>>>>> 3dc46e5b
    ):
        iac_hook_wrapper_mock.return_value = self.iac_hook_wrapper_instance_mock

        getcwd_mock.return_value = self.cwd_path

        path_exists_mock.return_value = False

        hook_name_option = HookNameOption(
            param_decls=(self.name, self.opt),
            force_prepare=False,
            invalid_coexist_options=self.invalid_coexist_options,
        )
        ctx = MagicMock()
        ctx.default_map = {}
        opts = {
            "hook_name": self.terraform,
        }
        args = []
        hook_name_option.handle_parse_result(ctx, opts, args)
        self.iac_hook_wrapper_instance_mock.prepare.assert_called_once_with(
            os.path.join(self.cwd_path, ".aws-sam-iacs", "iacs_metadata"),
            self.cwd_path,
            False,
            None,
            None,
            False,
            None,
            None,
        )
        self.assertEqual(opts.get("template_file"), self.metadata_path)

<<<<<<< HEAD
=======
    @patch("samcli.commands._utils.custom_options.hook_name_option.record_hook_telemetry")
    @patch("samcli.commands._utils.custom_options.hook_name_option.update_experimental_context")
    @patch("samcli.commands._utils.custom_options.hook_name_option.prompt_experimental")
>>>>>>> 3dc46e5b
    @patch("samcli.commands._utils.custom_options.hook_name_option.os.getcwd")
    @patch("samcli.commands._utils.custom_options.hook_name_option.os.path.exists")
    @patch("samcli.commands._utils.custom_options.hook_name_option.IacHookWrapper")
    def test_valid_hook_package_with_use_container_and_build_image(
        self,
        iac_hook_wrapper_mock,
        path_exists_mock,
        getcwd_mock,
<<<<<<< HEAD
=======
        prompt_experimental_mock,
        update_experimental_context_mock,
        record_hook_telemetry_mock,
>>>>>>> 3dc46e5b
    ):
        iac_hook_wrapper_mock.return_value = self.iac_hook_wrapper_instance_mock

        getcwd_mock.return_value = self.cwd_path

        path_exists_mock.return_value = False

        hook_name_option = HookNameOption(
            param_decls=(self.name, self.opt),
            force_prepare=False,
            invalid_coexist_options=self.invalid_coexist_options,
        )
        ctx = MagicMock()
        ctx.default_map = {}
        ctx.command.name = "build"
        opts = {
            "hook_name": self.terraform,
            "use_container": True,
            "build_image": "image",
        }
        args = []
        hook_name_option.handle_parse_result(ctx, opts, args)
        self.iac_hook_wrapper_instance_mock.prepare.assert_called_once_with(
            os.path.join(self.cwd_path, ".aws-sam-iacs", "iacs_metadata"),
            self.cwd_path,
            False,
            None,
            None,
            False,
            None,
            None,
        )
        self.assertEqual(opts.get("template_file"), self.metadata_path)

<<<<<<< HEAD
=======
    @patch("samcli.commands._utils.custom_options.hook_name_option.record_hook_telemetry")
    @patch("samcli.commands._utils.custom_options.hook_name_option.update_experimental_context")
    @patch("samcli.commands._utils.custom_options.hook_name_option.prompt_experimental")
>>>>>>> 3dc46e5b
    @patch("samcli.commands._utils.custom_options.hook_name_option.os.getcwd")
    @patch("samcli.commands._utils.custom_options.hook_name_option.os.path.exists")
    @patch("samcli.commands._utils.custom_options.hook_name_option.IacHookWrapper")
    def test_invalid_hook_package_with_use_container_and_no_build_image(
        self,
        iac_hook_wrapper_mock,
        path_exists_mock,
        getcwd_mock,
<<<<<<< HEAD
=======
        prompt_experimental_mock,
        update_experimental_context_mock,
        record_hook_telemetry_mock,
>>>>>>> 3dc46e5b
    ):
        iac_hook_wrapper_mock.return_value = self.iac_hook_wrapper_instance_mock

        getcwd_mock.return_value = self.cwd_path

        path_exists_mock.return_value = False

        hook_name_option = HookNameOption(
            param_decls=(self.name, self.opt),
            force_prepare=False,
            invalid_coexist_options=self.invalid_coexist_options,
        )
        ctx = MagicMock()
        ctx.command.name = "build"
        opts = {
            "hook_name": self.terraform,
            "use_container": True,
        }
        args = []
        with self.assertRaisesRegex(
            click.UsageError,
            "Missing required parameter --build-image.",
        ):
            hook_name_option.handle_parse_result(ctx, opts, args)

<<<<<<< HEAD
=======
    @patch("samcli.commands._utils.custom_options.hook_name_option.record_hook_telemetry")
    @patch("samcli.commands._utils.custom_options.hook_name_option.update_experimental_context")
    @patch("samcli.commands._utils.custom_options.hook_name_option.prompt_experimental")
>>>>>>> 3dc46e5b
    @patch("samcli.commands._utils.custom_options.hook_name_option.os.getcwd")
    @patch("samcli.commands._utils.custom_options.hook_name_option.IacHookWrapper")
    def test_invalid_parameter_hook_with_invalid_project_root_directory(
        self,
        iac_hook_wrapper_mock,
        getcwd_mock,
<<<<<<< HEAD
=======
        prompt_experimental_mock,
        update_experimental_context_mock,
        record_hook_telemetry_mock,
>>>>>>> 3dc46e5b
    ):
        iac_hook_wrapper_mock.return_value = self.iac_hook_wrapper_instance_mock

        getcwd_mock.return_value = self.cwd_path

        hook_name_option = HookNameOption(
            param_decls=(self.name, self.opt),
            force_prepare=False,
            invalid_coexist_options=self.invalid_coexist_options,
        )
        ctx = MagicMock()
        ctx.command.name = "build"
        opts = {
            "hook_name": self.terraform,
            "terraform_project_root_path": "/abs/path",
        }

        args = []
        with self.assertRaisesRegex(
            click.UsageError,
            "/abs/path is not a valid value for Terraform Project Root Path. It should be a parent of "
            "the current directory that contains the root module of the terraform project.",
        ):
            hook_name_option.handle_parse_result(ctx, opts, args)

<<<<<<< HEAD
=======
    @patch("samcli.commands._utils.custom_options.hook_name_option.record_hook_telemetry")
    @patch("samcli.commands._utils.custom_options.hook_name_option.update_experimental_context")
    @patch("samcli.commands._utils.custom_options.hook_name_option.prompt_experimental")
>>>>>>> 3dc46e5b
    @patch("samcli.commands._utils.custom_options.hook_name_option.os.getcwd")
    @patch("samcli.commands._utils.custom_options.hook_name_option.os.path.exists")
    @patch("samcli.commands._utils.custom_options.hook_name_option.os.path.isabs")
    @patch("samcli.commands._utils.custom_options.hook_name_option.IacHookWrapper")
    def test_valid_parameter_hook_with_valid_absolute_project_root_directory(
        self,
        iac_hook_wrapper_mock,
        path_isabs_mock,
        path_exists_mock,
        getcwd_mock,
<<<<<<< HEAD
=======
        prompt_experimental_mock,
        update_experimental_context_mock,
        record_hook_telemetry_mock,
>>>>>>> 3dc46e5b
    ):
        iac_hook_wrapper_mock.return_value = self.iac_hook_wrapper_instance_mock

        getcwd_mock.return_value = self.cwd_path

        path_isabs_mock.return_value = True
        path_exists_mock.return_value = False

        hook_name_option = HookNameOption(
            param_decls=(self.name, self.opt),
            force_prepare=False,
            invalid_coexist_options=self.invalid_coexist_options,
        )
        ctx = MagicMock()
        ctx.default_map = {}
        ctx.command.name = "build"
        opts = {
            "hook_name": self.terraform,
            "terraform_project_root_path": "path",
        }
        args = []
        hook_name_option.handle_parse_result(ctx, opts, args)
        self.iac_hook_wrapper_instance_mock.prepare.assert_called_once_with(
            os.path.join(self.cwd_path, ".aws-sam-iacs", "iacs_metadata"),
            self.cwd_path,
            False,
            None,
            None,
            False,
            None,
            "path",
        )
        self.assertEqual(opts.get("template_file"), self.metadata_path)

<<<<<<< HEAD
=======
    @patch("samcli.commands._utils.custom_options.hook_name_option.record_hook_telemetry")
    @patch("samcli.commands._utils.custom_options.hook_name_option.update_experimental_context")
    @patch("samcli.commands._utils.custom_options.hook_name_option.prompt_experimental")
>>>>>>> 3dc46e5b
    @patch("samcli.commands._utils.custom_options.hook_name_option.os.getcwd")
    @patch("samcli.commands._utils.custom_options.hook_name_option.os.path.exists")
    @patch("samcli.commands._utils.custom_options.hook_name_option.os.path.isabs")
    @patch("samcli.commands._utils.custom_options.hook_name_option.IacHookWrapper")
    def test_valid_parameter_hook_with_valid_relative_project_root_directory(
        self,
        iac_hook_wrapper_mock,
        path_isabs_mock,
        path_exists_mock,
        getcwd_mock,
<<<<<<< HEAD
=======
        prompt_experimental_mock,
        update_experimental_context_mock,
        record_hook_telemetry_mock,
>>>>>>> 3dc46e5b
    ):
        iac_hook_wrapper_mock.return_value = self.iac_hook_wrapper_instance_mock

        getcwd_mock.return_value = self.cwd_path

        path_isabs_mock.return_value = False
        path_exists_mock.return_value = False

        hook_name_option = HookNameOption(
            param_decls=(self.name, self.opt),
            force_prepare=False,
            invalid_coexist_options=self.invalid_coexist_options,
        )
        ctx = MagicMock()
        ctx.default_map = {}
        ctx.command.name = "build"
        opts = {
            "hook_name": self.terraform,
            "terraform_project_root_path": "./..",
        }
        args = []
        hook_name_option.handle_parse_result(ctx, opts, args)
        self.iac_hook_wrapper_instance_mock.prepare.assert_called_once_with(
            os.path.join(self.cwd_path, ".aws-sam-iacs", "iacs_metadata"),
            self.cwd_path,
            False,
            None,
            None,
            False,
            None,
            "./..",
        )
        self.assertEqual(opts.get("template_file"), self.metadata_path)

<<<<<<< HEAD
=======
    @patch("samcli.commands._utils.custom_options.hook_name_option.record_hook_telemetry")
    @patch("samcli.commands._utils.custom_options.hook_name_option.update_experimental_context")
    @patch("samcli.commands._utils.custom_options.hook_name_option.prompt_experimental")
>>>>>>> 3dc46e5b
    @patch("samcli.commands._utils.custom_options.hook_name_option.os.getcwd")
    @patch("samcli.commands._utils.custom_options.hook_name_option.os.path.exists")
    @patch("samcli.commands._utils.custom_options.hook_name_option.IacHookWrapper")
    def test_valid_hook_package_with_use_container_false_and_no_build_image(
        self,
        iac_hook_wrapper_mock,
        path_exists_mock,
        getcwd_mock,
<<<<<<< HEAD
=======
        prompt_experimental_mock,
        update_experimental_context_mock,
        record_hook_telemetry_mock,
>>>>>>> 3dc46e5b
    ):
        iac_hook_wrapper_mock.return_value = self.iac_hook_wrapper_instance_mock

        getcwd_mock.return_value = self.cwd_path

        path_exists_mock.return_value = False

        hook_name_option = HookNameOption(
            param_decls=(self.name, self.opt),
            force_prepare=False,
            invalid_coexist_options=self.invalid_coexist_options,
        )
        ctx = MagicMock()
        ctx.default_map = {}
        ctx.command.name = "build"
        opts = {
            "hook_name": self.terraform,
            "use_container": False,
        }
        args = []
        hook_name_option.handle_parse_result(ctx, opts, args)
        self.iac_hook_wrapper_instance_mock.prepare.assert_called_once_with(
            os.path.join(self.cwd_path, ".aws-sam-iacs", "iacs_metadata"),
            self.cwd_path,
            False,
            None,
            None,
            False,
            None,
            None,
        )
        self.assertEqual(opts.get("template_file"), self.metadata_path)

    @patch("samcli.commands._utils.custom_options.hook_name_option.EventTracker")
    def test_record_hook_telemetry(self, event_tracker_mock):
        opts = {"terraform_plan_file": "my_plan.json"}
        record_hook_telemetry(opts, Mock())
        event_tracker_mock.track_event.assert_called_once_with("HookConfigurationsUsed", "TerraformPlanFile")<|MERGE_RESOLUTION|>--- conflicted
+++ resolved
@@ -68,25 +68,12 @@
             f"Parameters hook-name, and {','.join(self.invalid_coexist_options)} cannot be used together",
         )
 
-<<<<<<< HEAD
-    @patch("samcli.commands._utils.custom_options.hook_name_option.os.getcwd")
-    @patch("samcli.commands._utils.custom_options.hook_name_option.IacHookWrapper")
-    def test_valid_hook_package_with_only_hook_id_option(self, iac_hook_wrapper_mock, getcwd_mock):
-=======
-    @patch("samcli.commands._utils.custom_options.hook_name_option.record_hook_telemetry")
-    @patch("samcli.commands._utils.custom_options.hook_name_option.update_experimental_context")
-    @patch("samcli.commands._utils.custom_options.hook_name_option.prompt_experimental")
+    @patch("samcli.commands._utils.custom_options.hook_name_option.record_hook_telemetry")
     @patch("samcli.commands._utils.custom_options.hook_name_option.os.getcwd")
     @patch("samcli.commands._utils.custom_options.hook_name_option.IacHookWrapper")
     def test_valid_hook_package_with_only_hook_id_option(
-        self,
-        iac_hook_wrapper_mock,
-        getcwd_mock,
-        prompt_experimental_mock,
-        update_experimental_context_mock,
-        record_hook_telemetry_mock,
-    ):
->>>>>>> 3dc46e5b
+        self, iac_hook_wrapper_mock, getcwd_mock, record_hook_telemetry_mock
+    ):
         iac_hook_wrapper_mock.return_value = self.iac_hook_wrapper_instance_mock
 
         getcwd_mock.return_value = self.cwd_path
@@ -115,25 +102,12 @@
         )
         self.assertEqual(opts.get("template_file"), self.metadata_path)
 
-<<<<<<< HEAD
-    @patch("samcli.commands._utils.custom_options.hook_name_option.os.getcwd")
-    @patch("samcli.commands._utils.custom_options.hook_name_option.IacHookWrapper")
-    def test_valid_hook_package_with_other_options(self, iac_hook_wrapper_mock, getcwd_mock):
-=======
-    @patch("samcli.commands._utils.custom_options.hook_name_option.record_hook_telemetry")
-    @patch("samcli.commands._utils.custom_options.hook_name_option.update_experimental_context")
-    @patch("samcli.commands._utils.custom_options.hook_name_option.prompt_experimental")
+    @patch("samcli.commands._utils.custom_options.hook_name_option.record_hook_telemetry")
     @patch("samcli.commands._utils.custom_options.hook_name_option.os.getcwd")
     @patch("samcli.commands._utils.custom_options.hook_name_option.IacHookWrapper")
     def test_valid_hook_package_with_other_options(
-        self,
-        iac_hook_wrapper_mock,
-        getcwd_mock,
-        prompt_experimental_mock,
-        update_experimental_context_mock,
-        record_hook_telemetry_mock,
-    ):
->>>>>>> 3dc46e5b
+        self, iac_hook_wrapper_mock, getcwd_mock, record_hook_telemetry_mock
+    ):
         iac_hook_wrapper_mock.return_value = self.iac_hook_wrapper_instance_mock
 
         getcwd_mock.return_value = self.cwd_path
@@ -169,25 +143,12 @@
         self.assertEqual(opts.get("template_file"), self.metadata_path)
         record_hook_telemetry_mock.assert_called_once()
 
-<<<<<<< HEAD
-    @patch("samcli.commands._utils.custom_options.hook_name_option.os.getcwd")
-    @patch("samcli.commands._utils.custom_options.hook_name_option.IacHookWrapper")
-    def test_valid_hook_package_with_other_options_from_sam_config(self, iac_hook_wrapper_mock, getcwd_mock):
-=======
-    @patch("samcli.commands._utils.custom_options.hook_name_option.record_hook_telemetry")
-    @patch("samcli.commands._utils.custom_options.hook_name_option.update_experimental_context")
-    @patch("samcli.commands._utils.custom_options.hook_name_option.prompt_experimental")
+    @patch("samcli.commands._utils.custom_options.hook_name_option.record_hook_telemetry")
     @patch("samcli.commands._utils.custom_options.hook_name_option.os.getcwd")
     @patch("samcli.commands._utils.custom_options.hook_name_option.IacHookWrapper")
     def test_valid_hook_package_with_other_options_from_sam_config(
-        self,
-        iac_hook_wrapper_mock,
-        getcwd_mock,
-        prompt_experimental_mock,
-        update_experimental_context_mock,
-        record_hook_telemetry_mock,
-    ):
->>>>>>> 3dc46e5b
+        self, iac_hook_wrapper_mock, getcwd_mock, record_hook_telemetry_mock
+    ):
         iac_hook_wrapper_mock.return_value = self.iac_hook_wrapper_instance_mock
 
         getcwd_mock.return_value = self.cwd_path
@@ -222,12 +183,7 @@
         )
         self.assertEqual(opts.get("template_file"), self.metadata_path)
 
-<<<<<<< HEAD
-=======
-    @patch("samcli.commands._utils.custom_options.hook_name_option.record_hook_telemetry")
-    @patch("samcli.commands._utils.custom_options.hook_name_option.update_experimental_context")
-    @patch("samcli.commands._utils.custom_options.hook_name_option.prompt_experimental")
->>>>>>> 3dc46e5b
+    @patch("samcli.commands._utils.custom_options.hook_name_option.record_hook_telemetry")
     @patch("samcli.commands._utils.custom_options.hook_name_option.os.getcwd")
     @patch("samcli.commands._utils.custom_options.hook_name_option.os.path.exists")
     @patch("samcli.commands._utils.custom_options.hook_name_option.IacHookWrapper")
@@ -236,12 +192,7 @@
         iac_hook_wrapper_mock,
         path_exists_mock,
         getcwd_mock,
-<<<<<<< HEAD
-=======
-        prompt_experimental_mock,
-        update_experimental_context_mock,
-        record_hook_telemetry_mock,
->>>>>>> 3dc46e5b
+        record_hook_telemetry_mock,
     ):
         iac_hook_wrapper_mock.return_value = self.iac_hook_wrapper_instance_mock
 
@@ -263,241 +214,7 @@
         self.iac_hook_wrapper_instance_mock.prepare.assert_not_called()
         self.assertEqual(opts.get("template_file"), None)
 
-<<<<<<< HEAD
-=======
-    @patch("samcli.commands._utils.custom_options.hook_name_option.record_hook_telemetry")
-    @patch("samcli.commands._utils.custom_options.hook_name_option.GlobalConfig")
-    @patch("samcli.commands._utils.custom_options.hook_name_option.update_experimental_context")
-    @patch("samcli.commands._utils.custom_options.hook_name_option.prompt_experimental")
-    @patch("samcli.commands._utils.custom_options.hook_name_option.os.getcwd")
-    @patch("samcli.commands._utils.custom_options.hook_name_option.os.path.exists")
-    @patch("samcli.commands._utils.custom_options.hook_name_option.IacHookWrapper")
-    def test_valid_hook_package_with_disable_terraform_beta_feature(
-        self,
-        iac_hook_wrapper_mock,
-        path_exists_mock,
-        getcwd_mock,
-        prompt_experimental_mock,
-        update_experimental_context_mock,
-        global_config_mock,
-        record_hook_telemetry_mock,
-    ):
-        iac_hook_wrapper_mock.return_value = self.iac_hook_wrapper_instance_mock
-        prompt_experimental_mock.return_value = False
-        gc_mock = MagicMock()
-        global_config_mock.return_value = gc_mock
-        gc_mock.get_value.return_value = False
-
-        getcwd_mock.return_value = self.cwd_path
-
-        hook_name_option = HookNameOption(
-            param_decls=(self.name, self.opt),
-            force_prepare=True,
-            invalid_coexist_options=self.invalid_coexist_options,
-        )
-        ctx = MagicMock()
-        ctx.default_map = {}
-        opts = {
-            "hook_name": self.terraform,
-        }
-        args = []
-        hook_name_option.handle_parse_result(ctx, opts, args)
-        self.iac_hook_wrapper_instance_mock.prepare.assert_not_called()
-        self.assertEqual(opts.get("template_file"), None)
-
-    @patch("samcli.commands._utils.custom_options.hook_name_option.record_hook_telemetry")
-    @patch("samcli.commands._utils.custom_options.hook_name_option.update_experimental_context")
-    @patch("samcli.commands._utils.custom_options.hook_name_option.prompt_experimental")
-    @patch("samcli.commands._utils.custom_options.hook_name_option.os.getcwd")
-    @patch("samcli.commands._utils.custom_options.hook_name_option.os.path.exists")
-    @patch("samcli.commands._utils.custom_options.hook_name_option.IacHookWrapper")
-    def test_valid_hook_package_with_no_beta_feature_option(
-        self,
-        iac_hook_wrapper_mock,
-        path_exists_mock,
-        getcwd_mock,
-        prompt_experimental_mock,
-        update_experimental_context_mock,
-        record_hook_telemetry_mock,
-    ):
-        iac_hook_wrapper_mock.return_value = self.iac_hook_wrapper_instance_mock
-        prompt_experimental_mock.return_value = False
-
-        getcwd_mock.return_value = self.cwd_path
-
-        hook_name_option = HookNameOption(
-            param_decls=(self.name, self.opt),
-            force_prepare=True,
-            invalid_coexist_options=self.invalid_coexist_options,
-        )
-        ctx = MagicMock()
-        opts = {
-            "hook_name": self.terraform,
-            "beta_features": False,
-        }
-        args = []
-        hook_name_option.handle_parse_result(ctx, opts, args)
-        prompt_experimental_mock.assert_not_called()
-        self.iac_hook_wrapper_instance_mock.prepare.assert_not_called()
-        self.assertEqual(opts.get("template_file"), None)
-
-    @patch("samcli.commands._utils.custom_options.hook_name_option.record_hook_telemetry")
-    @patch("samcli.commands._utils.custom_options.hook_name_option.update_experimental_context")
-    @patch("samcli.commands._utils.custom_options.hook_name_option.prompt_experimental")
-    @patch("samcli.commands._utils.custom_options.hook_name_option.os.getcwd")
-    @patch("samcli.commands._utils.custom_options.hook_name_option.os.path.exists")
-    @patch("samcli.commands._utils.custom_options.hook_name_option.IacHookWrapper")
-    def test_valid_hook_package_with_beta_feature_option(
-        self,
-        iac_hook_wrapper_mock,
-        path_exists_mock,
-        getcwd_mock,
-        prompt_experimental_mock,
-        update_experimental_context_mock,
-        record_hook_telemetry_mock,
-    ):
-        iac_hook_wrapper_mock.return_value = self.iac_hook_wrapper_instance_mock
-        prompt_experimental_mock.return_value = False
-
-        getcwd_mock.return_value = self.cwd_path
-
-        hook_name_option = HookNameOption(
-            param_decls=(self.name, self.opt),
-            force_prepare=True,
-            invalid_coexist_options=self.invalid_coexist_options,
-        )
-        ctx = MagicMock()
-        ctx.default_map = {}
-        opts = {
-            "hook_name": self.terraform,
-            "beta_features": True,
-        }
-        args = []
-        hook_name_option.handle_parse_result(ctx, opts, args)
-        prompt_experimental_mock.assert_not_called()
-        self.iac_hook_wrapper_instance_mock.prepare.assert_called_once_with(
-            os.path.join(self.cwd_path, ".aws-sam-iacs", "iacs_metadata"),
-            self.cwd_path,
-            False,
-            None,
-            None,
-            False,
-            None,
-            None,
-        )
-        self.assertEqual(opts.get("template_file"), self.metadata_path)
-
-    @patch("samcli.commands._utils.custom_options.hook_name_option.record_hook_telemetry")
-    @patch("samcli.commands._utils.custom_options.hook_name_option.update_experimental_context")
-    @patch("samcli.commands._utils.custom_options.hook_name_option.prompt_experimental")
-    @patch("samcli.commands._utils.custom_options.hook_name_option.os.getcwd")
-    @patch("samcli.commands._utils.custom_options.hook_name_option.os.path.exists")
-    @patch("samcli.commands._utils.custom_options.hook_name_option.IacHookWrapper")
-    def test_valid_hook_package_with_beta_feature_option_in_sam_config(
-        self,
-        iac_hook_wrapper_mock,
-        path_exists_mock,
-        getcwd_mock,
-        prompt_experimental_mock,
-        update_experimental_context_mock,
-        record_hook_telemetry_mock,
-    ):
-        metadata_path = "path/metadata.json"
-        cwd_path = "path/current"
-        invalid_coexist_options = ["t", "template", "template-file", "parameters-override"]
-
-        iac_hook_wrapper_instance_mock = MagicMock()
-        iac_hook_wrapper_instance_mock.prepare.return_value = metadata_path
-        iac_hook_wrapper_mock.return_value = iac_hook_wrapper_instance_mock
-        prompt_experimental_mock.return_value = False
-
-        getcwd_mock.return_value = cwd_path
-
-        hook_name_option = HookNameOption(
-            param_decls=(self.name, self.opt),
-            force_prepare=True,
-            invalid_coexist_options=invalid_coexist_options,
-        )
-        ctx = MagicMock()
-        ctx.default_map = {"beta_features": True}
-        opts = {
-            "hook_name": self.terraform,
-        }
-        args = []
-        hook_name_option.handle_parse_result(ctx, opts, args)
-        prompt_experimental_mock.assert_not_called()
-        iac_hook_wrapper_instance_mock.prepare.assert_called_once_with(
-            os.path.join(cwd_path, ".aws-sam-iacs", "iacs_metadata"),
-            cwd_path,
-            False,
-            None,
-            None,
-            False,
-            None,
-            None,
-        )
-        self.assertEqual(opts.get("template_file"), metadata_path)
-
-    @patch("samcli.commands._utils.custom_options.hook_name_option.record_hook_telemetry")
-    @patch("samcli.commands._utils.custom_options.hook_name_option.GlobalConfig")
-    @patch("samcli.commands._utils.custom_options.hook_name_option.update_experimental_context")
-    @patch("samcli.commands._utils.custom_options.hook_name_option.prompt_experimental")
-    @patch("samcli.commands._utils.custom_options.hook_name_option.os.getcwd")
-    @patch("samcli.commands._utils.custom_options.hook_name_option.os.path.exists")
-    @patch("samcli.commands._utils.custom_options.hook_name_option.IacHookWrapper")
-    def test_valid_hook_package_with_beta_feature_option_in_environment_variable(
-        self,
-        iac_hook_wrapper_mock,
-        path_exists_mock,
-        getcwd_mock,
-        prompt_experimental_mock,
-        update_experimental_context_mock,
-        global_config_mock,
-        record_hook_telemetry_mock,
-    ):
-        metadata_path = "path/metadata.json"
-        cwd_path = "path/current"
-        invalid_coexist_options = ["t", "template", "template-file", "parameters-override"]
-
-        iac_hook_wrapper_instance_mock = MagicMock()
-        iac_hook_wrapper_instance_mock.prepare.return_value = metadata_path
-        iac_hook_wrapper_mock.return_value = iac_hook_wrapper_instance_mock
-        prompt_experimental_mock.return_value = False
-
-        getcwd_mock.return_value = cwd_path
-
-        hook_name_option = HookNameOption(
-            param_decls=(self.name, self.opt),
-            force_prepare=True,
-            invalid_coexist_options=invalid_coexist_options,
-        )
-        ctx = MagicMock()
-        ctx.default_map = {}
-        opts = {
-            "hook_name": self.terraform,
-        }
-        gc_mock = MagicMock()
-        global_config_mock.return_value = gc_mock
-        gc_mock.get_value.return_value = True
-        args = []
-        hook_name_option.handle_parse_result(ctx, opts, args)
-        prompt_experimental_mock.assert_not_called()
-        iac_hook_wrapper_instance_mock.prepare.assert_called_once_with(
-            os.path.join(cwd_path, ".aws-sam-iacs", "iacs_metadata"),
-            cwd_path,
-            False,
-            None,
-            None,
-            False,
-            None,
-            None,
-        )
-        self.assertEqual(opts.get("template_file"), metadata_path)
-
-    @patch("samcli.commands._utils.custom_options.hook_name_option.record_hook_telemetry")
-    @patch("samcli.commands._utils.custom_options.hook_name_option.update_experimental_context")
-    @patch("samcli.commands._utils.custom_options.hook_name_option.prompt_experimental")
->>>>>>> 3dc46e5b
+    @patch("samcli.commands._utils.custom_options.hook_name_option.record_hook_telemetry")
     @patch("samcli.commands._utils.custom_options.hook_name_option.os.getcwd")
     @patch("samcli.commands._utils.custom_options.hook_name_option.os.path.exists")
     @patch("samcli.commands._utils.custom_options.hook_name_option.IacHookWrapper")
@@ -506,12 +223,7 @@
         iac_hook_wrapper_mock,
         path_exists_mock,
         getcwd_mock,
-<<<<<<< HEAD
-=======
-        prompt_experimental_mock,
-        update_experimental_context_mock,
-        record_hook_telemetry_mock,
->>>>>>> 3dc46e5b
+        record_hook_telemetry_mock,
     ):
         iac_hook_wrapper_mock.return_value = self.iac_hook_wrapper_instance_mock
 
@@ -543,12 +255,7 @@
         )
         self.assertEqual(opts.get("template_file"), self.metadata_path)
 
-<<<<<<< HEAD
-=======
-    @patch("samcli.commands._utils.custom_options.hook_name_option.record_hook_telemetry")
-    @patch("samcli.commands._utils.custom_options.hook_name_option.update_experimental_context")
-    @patch("samcli.commands._utils.custom_options.hook_name_option.prompt_experimental")
->>>>>>> 3dc46e5b
+    @patch("samcli.commands._utils.custom_options.hook_name_option.record_hook_telemetry")
     @patch("samcli.commands._utils.custom_options.hook_name_option.os.getcwd")
     @patch("samcli.commands._utils.custom_options.hook_name_option.os.path.exists")
     @patch("samcli.commands._utils.custom_options.hook_name_option.IacHookWrapper")
@@ -557,12 +264,7 @@
         iac_hook_wrapper_mock,
         path_exists_mock,
         getcwd_mock,
-<<<<<<< HEAD
-=======
-        prompt_experimental_mock,
-        update_experimental_context_mock,
-        record_hook_telemetry_mock,
->>>>>>> 3dc46e5b
+        record_hook_telemetry_mock,
     ):
         iac_hook_wrapper_mock.return_value = self.iac_hook_wrapper_instance_mock
 
@@ -597,12 +299,7 @@
         )
         self.assertEqual(opts.get("template_file"), self.metadata_path)
 
-<<<<<<< HEAD
-=======
-    @patch("samcli.commands._utils.custom_options.hook_name_option.record_hook_telemetry")
-    @patch("samcli.commands._utils.custom_options.hook_name_option.update_experimental_context")
-    @patch("samcli.commands._utils.custom_options.hook_name_option.prompt_experimental")
->>>>>>> 3dc46e5b
+    @patch("samcli.commands._utils.custom_options.hook_name_option.record_hook_telemetry")
     @patch("samcli.commands._utils.custom_options.hook_name_option.os.getcwd")
     @patch("samcli.commands._utils.custom_options.hook_name_option.os.path.exists")
     @patch("samcli.commands._utils.custom_options.hook_name_option.IacHookWrapper")
@@ -611,12 +308,7 @@
         iac_hook_wrapper_mock,
         path_exists_mock,
         getcwd_mock,
-<<<<<<< HEAD
-=======
-        prompt_experimental_mock,
-        update_experimental_context_mock,
-        record_hook_telemetry_mock,
->>>>>>> 3dc46e5b
+        record_hook_telemetry_mock,
     ):
         iac_hook_wrapper_mock.return_value = self.iac_hook_wrapper_instance_mock
 
@@ -642,24 +334,14 @@
         ):
             hook_name_option.handle_parse_result(ctx, opts, args)
 
-<<<<<<< HEAD
-=======
-    @patch("samcli.commands._utils.custom_options.hook_name_option.record_hook_telemetry")
-    @patch("samcli.commands._utils.custom_options.hook_name_option.update_experimental_context")
-    @patch("samcli.commands._utils.custom_options.hook_name_option.prompt_experimental")
->>>>>>> 3dc46e5b
+    @patch("samcli.commands._utils.custom_options.hook_name_option.record_hook_telemetry")
     @patch("samcli.commands._utils.custom_options.hook_name_option.os.getcwd")
     @patch("samcli.commands._utils.custom_options.hook_name_option.IacHookWrapper")
     def test_invalid_parameter_hook_with_invalid_project_root_directory(
         self,
         iac_hook_wrapper_mock,
         getcwd_mock,
-<<<<<<< HEAD
-=======
-        prompt_experimental_mock,
-        update_experimental_context_mock,
-        record_hook_telemetry_mock,
->>>>>>> 3dc46e5b
+        record_hook_telemetry_mock,
     ):
         iac_hook_wrapper_mock.return_value = self.iac_hook_wrapper_instance_mock
 
@@ -685,12 +367,7 @@
         ):
             hook_name_option.handle_parse_result(ctx, opts, args)
 
-<<<<<<< HEAD
-=======
-    @patch("samcli.commands._utils.custom_options.hook_name_option.record_hook_telemetry")
-    @patch("samcli.commands._utils.custom_options.hook_name_option.update_experimental_context")
-    @patch("samcli.commands._utils.custom_options.hook_name_option.prompt_experimental")
->>>>>>> 3dc46e5b
+    @patch("samcli.commands._utils.custom_options.hook_name_option.record_hook_telemetry")
     @patch("samcli.commands._utils.custom_options.hook_name_option.os.getcwd")
     @patch("samcli.commands._utils.custom_options.hook_name_option.os.path.exists")
     @patch("samcli.commands._utils.custom_options.hook_name_option.os.path.isabs")
@@ -701,12 +378,7 @@
         path_isabs_mock,
         path_exists_mock,
         getcwd_mock,
-<<<<<<< HEAD
-=======
-        prompt_experimental_mock,
-        update_experimental_context_mock,
-        record_hook_telemetry_mock,
->>>>>>> 3dc46e5b
+        record_hook_telemetry_mock,
     ):
         iac_hook_wrapper_mock.return_value = self.iac_hook_wrapper_instance_mock
 
@@ -741,12 +413,7 @@
         )
         self.assertEqual(opts.get("template_file"), self.metadata_path)
 
-<<<<<<< HEAD
-=======
-    @patch("samcli.commands._utils.custom_options.hook_name_option.record_hook_telemetry")
-    @patch("samcli.commands._utils.custom_options.hook_name_option.update_experimental_context")
-    @patch("samcli.commands._utils.custom_options.hook_name_option.prompt_experimental")
->>>>>>> 3dc46e5b
+    @patch("samcli.commands._utils.custom_options.hook_name_option.record_hook_telemetry")
     @patch("samcli.commands._utils.custom_options.hook_name_option.os.getcwd")
     @patch("samcli.commands._utils.custom_options.hook_name_option.os.path.exists")
     @patch("samcli.commands._utils.custom_options.hook_name_option.os.path.isabs")
@@ -757,12 +424,7 @@
         path_isabs_mock,
         path_exists_mock,
         getcwd_mock,
-<<<<<<< HEAD
-=======
-        prompt_experimental_mock,
-        update_experimental_context_mock,
-        record_hook_telemetry_mock,
->>>>>>> 3dc46e5b
+        record_hook_telemetry_mock,
     ):
         iac_hook_wrapper_mock.return_value = self.iac_hook_wrapper_instance_mock
 
@@ -797,12 +459,7 @@
         )
         self.assertEqual(opts.get("template_file"), self.metadata_path)
 
-<<<<<<< HEAD
-=======
-    @patch("samcli.commands._utils.custom_options.hook_name_option.record_hook_telemetry")
-    @patch("samcli.commands._utils.custom_options.hook_name_option.update_experimental_context")
-    @patch("samcli.commands._utils.custom_options.hook_name_option.prompt_experimental")
->>>>>>> 3dc46e5b
+    @patch("samcli.commands._utils.custom_options.hook_name_option.record_hook_telemetry")
     @patch("samcli.commands._utils.custom_options.hook_name_option.os.getcwd")
     @patch("samcli.commands._utils.custom_options.hook_name_option.os.path.exists")
     @patch("samcli.commands._utils.custom_options.hook_name_option.IacHookWrapper")
@@ -811,12 +468,7 @@
         iac_hook_wrapper_mock,
         path_exists_mock,
         getcwd_mock,
-<<<<<<< HEAD
-=======
-        prompt_experimental_mock,
-        update_experimental_context_mock,
-        record_hook_telemetry_mock,
->>>>>>> 3dc46e5b
+        record_hook_telemetry_mock,
     ):
         iac_hook_wrapper_mock.return_value = self.iac_hook_wrapper_instance_mock
 
