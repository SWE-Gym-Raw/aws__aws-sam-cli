--- conflicted
+++ resolved
@@ -86,16 +86,11 @@
             layer_codeuri,
             layer_build_method,
             layer_compatible_runtimes,
-<<<<<<< HEAD
+            layer_build_architecture,
             artifact_dir,
             layer_env_vars,
             dependencies_dir,
             download_dependencies,
-=======
-            layer_build_architecture,
-            artifact_dir,
-            layer_env_vars,
->>>>>>> f37b0c38
         ):
             return f"{layer_name}_location"
 
@@ -200,17 +195,10 @@
     @patch("samcli.lib.build.build_graph.BuildGraph._write")
     def test_should_use_function_or_layer_get_build_dir_to_determine_artifact_dir(self, persist_mock):
         def get_func_call_with_artifact_dir(artifact_dir):
-<<<<<<< HEAD
-            return call(ANY, ANY, ANY, ANY, ANY, artifact_dir, ANY, ANY, ANY, True)
+            return call(ANY, ANY, ANY, ANY, ANY, ANY, artifact_dir, ANY, ANY, ANY, True)
 
         def get_layer_call_with_artifact_dir(artifact_dir):
-            return call(ANY, ANY, ANY, ANY, artifact_dir, ANY, ANY, True)
-=======
-            return call(ANY, ANY, ANY, ANY, ANY, ANY, artifact_dir, ANY, ANY)
-
-        def get_layer_call_with_artifact_dir(artifact_dir):
-            return call(ANY, ANY, ANY, ANY, ANY, artifact_dir, ANY)
->>>>>>> f37b0c38
+            return call(ANY, ANY, ANY, ANY, ANY, artifact_dir, ANY, ANY, True)
 
         build_function_mock = Mock()
         build_layer_mock = Mock()
@@ -980,11 +968,7 @@
         self.builder._build_function(function_name, codeuri, ZIP, runtime, architecture, handler, artifacts_dir)
 
         self.builder._build_function_in_process.assert_called_with(
-<<<<<<< HEAD
-            config_mock, code_dir, artifacts_dir, scratch_dir, manifest_path, runtime, None, None, True
-=======
-            config_mock, code_dir, artifacts_dir, scratch_dir, manifest_path, runtime, architecture, None
->>>>>>> f37b0c38
+            config_mock, code_dir, artifacts_dir, scratch_dir, manifest_path, runtime, architecture, None, None, True
         )
 
     @patch("samcli.lib.build.app_builder.get_workflow_config")
@@ -1025,11 +1009,7 @@
         )
 
         self.builder._build_function_in_process.assert_called_with(
-<<<<<<< HEAD
-            config_mock, code_dir, artifacts_dir, scratch_dir, manifest_path, runtime, None, None, True
-=======
-            config_mock, code_dir, artifacts_dir, scratch_dir, manifest_path, runtime, architecture, None
->>>>>>> f37b0c38
+            config_mock, code_dir, artifacts_dir, scratch_dir, manifest_path, runtime, architecture, None, None, True
         )
 
     @patch("samcli.lib.build.app_builder.get_workflow_config")
@@ -1183,11 +1163,7 @@
         builder_instance_mock = lambda_builder_mock.return_value = Mock()
 
         result = self.builder._build_function_in_process(
-<<<<<<< HEAD
-            config_mock, "source_dir", "artifacts_dir", "scratch_dir", "manifest_path", "runtime", None, None, True,
-=======
-            config_mock, "source_dir", "artifacts_dir", "scratch_dir", "manifest_path", "runtime", X86_64, None
->>>>>>> f37b0c38
+            config_mock, "source_dir", "artifacts_dir", "scratch_dir", "manifest_path", "runtime", X86_64, None, None, True,
         )
         self.assertEqual(result, "artifacts_dir")
 
@@ -1206,14 +1182,11 @@
             executable_search_paths=config_mock.executable_search_paths,
             mode="mode",
             options=None,
-<<<<<<< HEAD
+            architecture=X86_64,
             # todo: put the three checks back after app builder release
             # dependencies_dir=None,
             # download_dependencies=True,
             # combine_dependencies=True,
-=======
-            architecture=X86_64,
->>>>>>> f37b0c38
         )
 
     @patch("samcli.lib.build.app_builder.LambdaBuilder")
@@ -1225,11 +1198,7 @@
 
         with self.assertRaises(BuildError):
             self.builder._build_function_in_process(
-<<<<<<< HEAD
-                config_mock, "source_dir", "artifacts_dir", "scratch_dir", "manifest_path", "runtime", None, None, True,
-=======
-                config_mock, "source_dir", "artifacts_dir", "scratch_dir", "manifest_path", "runtime", X86_64, None
->>>>>>> f37b0c38
+                config_mock, "source_dir", "artifacts_dir", "scratch_dir", "manifest_path", "runtime", X86_64, None, None, True,
             )
 
 
