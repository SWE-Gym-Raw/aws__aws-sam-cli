from unittest import TestCase
from unittest.mock import patch
from uuid import uuid4
from pathlib import Path

import tomlkit
from parameterized import parameterized
from typing import Dict, cast

from samcli.lib.build.build_graph import (
    FunctionBuildDefinition,
    _function_build_definition_to_toml_table,
    _layer_build_definition_to_toml_table,
    CODE_URI_FIELD,
    RUNTIME_FIELD,
    PACKAGETYPE_FIELD,
    METADATA_FIELD,
    FUNCTIONS_FIELD,
    SOURCE_MD5_FIELD,
    ENV_VARS_FIELD,
    LAYER_NAME_FIELD,
    BUILD_METHOD_FIELD,
    COMPATIBLE_RUNTIMES_FIELD,
    LAYER_FIELD,
    _toml_table_to_function_build_definition,
    _toml_table_to_layer_build_definition,
    BuildGraph,
    InvalidBuildGraphException,
    LayerBuildDefinition, MANIFEST_MD5_FIELD, BuildHashingInformation,
)
from samcli.lib.providers.provider import Function, LayerVersion
from samcli.lib.utils import osutils
from samcli.lib.utils.packagetype import ZIP


def generate_function(
    name="name",
    function_name="function_name",
    runtime="runtime",
    memory="memory",
    timeout="timeout",
    handler="handler",
    imageuri="imageuri",
    packagetype=ZIP,
    imageconfig="imageconfig",
    codeuri="codeuri",
    environment="environment",
    rolearn="rolearn",
    layers="layers",
    events="events",
    codesign_config_arn="codesign_config_arn",
    metadata=None,
    inlinecode=None,
    stack_path="",
):
    if metadata is None:
        metadata = {}

    return Function(
        name,
        function_name,
        runtime,
        memory,
        timeout,
        handler,
        imageuri,
        packagetype,
        imageconfig,
        codeuri,
        environment,
        rolearn,
        layers,
        events,
        metadata,
        inlinecode,
        codesign_config_arn,
        stack_path,
    )


def generate_layer(
    arn="arn:aws:lambda:region:account-id:layer:layer-name:1",
    codeuri="codeuri",
    compatible_runtimes=None,
    metadata=None,
    stack_path="",
):
    if compatible_runtimes is None:
        compatible_runtimes = ["runtime"]
    if metadata is None:
        metadata = {}

    return LayerVersion(arn, codeuri, compatible_runtimes, metadata, stack_path)


class TestConversionFunctions(TestCase):
    def test_function_build_definition_to_toml_table(self):
        build_definition = FunctionBuildDefinition(
            "runtime", "codeuri", ZIP, {"key": "value"}, "source_md5", "manifest_md5", env_vars={"env_vars": "value1"}
        )
        build_definition.add_function(generate_function())

        toml_table = _function_build_definition_to_toml_table(build_definition)

        self.assertEqual(toml_table[CODE_URI_FIELD], build_definition.codeuri)
        self.assertEqual(toml_table[PACKAGETYPE_FIELD], build_definition.packagetype)
        self.assertEqual(toml_table[RUNTIME_FIELD], build_definition.runtime)
        self.assertEqual(toml_table[METADATA_FIELD], build_definition.metadata)
        self.assertEqual(toml_table[FUNCTIONS_FIELD], [f.name for f in build_definition.functions])
        self.assertEqual(toml_table[SOURCE_MD5_FIELD], build_definition.source_md5)
        self.assertEqual(toml_table[MANIFEST_MD5_FIELD], build_definition.manifest_md5)
        self.assertEqual(toml_table[ENV_VARS_FIELD], build_definition.env_vars)

    def test_layer_build_definition_to_toml_table(self):
        build_definition = LayerBuildDefinition("name", "codeuri", "method", ["runtime"], "source_md5", "manifest_md5", env_vars={"env_vars": "value"})
        build_definition.layer = generate_function()

        toml_table = _layer_build_definition_to_toml_table(build_definition)

        self.assertEqual(toml_table[LAYER_NAME_FIELD], build_definition.name)
        self.assertEqual(toml_table[CODE_URI_FIELD], build_definition.codeuri)
        self.assertEqual(toml_table[BUILD_METHOD_FIELD], build_definition.build_method)
        self.assertEqual(toml_table[COMPATIBLE_RUNTIMES_FIELD], build_definition.compatible_runtimes)
        self.assertEqual(toml_table[LAYER_FIELD], build_definition.layer.name)
        self.assertEqual(toml_table[SOURCE_MD5_FIELD], build_definition.source_md5)
        self.assertEqual(toml_table[MANIFEST_MD5_FIELD], build_definition.manifest_md5)
        self.assertEqual(toml_table[ENV_VARS_FIELD], build_definition.env_vars)

    def test_toml_table_to_function_build_definition(self):
        toml_table = tomlkit.table()
        toml_table[CODE_URI_FIELD] = "codeuri"
        toml_table[RUNTIME_FIELD] = "runtime"
        toml_table[PACKAGETYPE_FIELD] = ZIP
        toml_table[METADATA_FIELD] = {"key": "value"}
        toml_table[FUNCTIONS_FIELD] = ["function1"]
        toml_table[SOURCE_MD5_FIELD] = "source_md5"
        toml_table[MANIFEST_MD5_FIELD] = "manifest_md5"
        toml_table[ENV_VARS_FIELD] = {"env_vars": "value"}
        uuid = str(uuid4())

        build_definition = _toml_table_to_function_build_definition(uuid, toml_table)

        self.assertEqual(build_definition.codeuri, toml_table[CODE_URI_FIELD])
        self.assertEqual(build_definition.packagetype, toml_table[PACKAGETYPE_FIELD])
        self.assertEqual(build_definition.runtime, toml_table[RUNTIME_FIELD])
        self.assertEqual(build_definition.metadata, toml_table[METADATA_FIELD])
        self.assertEqual(build_definition.uuid, uuid)
        self.assertEqual(build_definition.functions, [])
        self.assertEqual(build_definition.source_md5, toml_table[SOURCE_MD5_FIELD])
        self.assertEqual(build_definition.manifest_md5, toml_table[MANIFEST_MD5_FIELD])
        self.assertEqual(build_definition.env_vars, toml_table[ENV_VARS_FIELD])

    def test_toml_table_to_layer_build_definition(self):
        toml_table = tomlkit.table()
        toml_table[LAYER_NAME_FIELD] = "name"
        toml_table[CODE_URI_FIELD] = "codeuri"
        toml_table[BUILD_METHOD_FIELD] = "method"
        toml_table[COMPATIBLE_RUNTIMES_FIELD] = "runtime"
        toml_table[COMPATIBLE_RUNTIMES_FIELD] = "layer1"
        toml_table[SOURCE_MD5_FIELD] = "source_md5"
        toml_table[MANIFEST_MD5_FIELD] = "manifest_md5"
        toml_table[ENV_VARS_FIELD] = {"env_vars": "value"}
        uuid = str(uuid4())

        build_definition = _toml_table_to_layer_build_definition(uuid, toml_table)

        self.assertEqual(build_definition.name, toml_table[LAYER_NAME_FIELD])
        self.assertEqual(build_definition.codeuri, toml_table[CODE_URI_FIELD])
        self.assertEqual(build_definition.build_method, toml_table[BUILD_METHOD_FIELD])
        self.assertEqual(build_definition.uuid, uuid)
        self.assertEqual(build_definition.compatible_runtimes, toml_table[COMPATIBLE_RUNTIMES_FIELD])
        self.assertEqual(build_definition.layer, None)
        self.assertEqual(build_definition.source_md5, toml_table[SOURCE_MD5_FIELD])
        self.assertEqual(build_definition.manifest_md5, toml_table[MANIFEST_MD5_FIELD])
        self.assertEqual(build_definition.env_vars, toml_table[ENV_VARS_FIELD])


class TestBuildGraph(TestCase):
    CODEURI = "hello_world_python/"
    LAYER_CODEURI = "sum_layer/"
    LAYER_NAME = "SumLayer"
    ZIP = ZIP
    RUNTIME = "python3.8"
    LAYER_RUNTIME = "nodejs12.x"
    METADATA = {"Test": "hello", "Test2": "world"}
    UUID = "3c1c254e-cd4b-4d94-8c74-7ab870b36063"
    LAYER_UUID = "7dnc257e-cd4b-4d94-8c74-7ab870b3abc3"
    SOURCE_MD5 = "cae49aa393d669e850bd49869905099d"
    MANIFEST_MD5 = "rty87gh393d669e850bd49869905099e"
    ENV_VARS = {"env_vars": "value"}

    BUILD_GRAPH_CONTENTS = f"""
    [function_build_definitions]
    [function_build_definitions.{UUID}]
    codeuri = "{CODEURI}"
    runtime = "{RUNTIME}"
    source_md5 = "{SOURCE_MD5}"
    manifest_md5 = "{MANIFEST_MD5}"
    packagetype = "{ZIP}"
    functions = ["HelloWorldPython", "HelloWorldPython2"]
    [function_build_definitions.{UUID}.metadata]
    Test = "{METADATA['Test']}"
    Test2 = "{METADATA['Test2']}"
    [function_build_definitions.{UUID}.env_vars]
    env_vars = "{ENV_VARS['env_vars']}"

    [layer_build_definitions]
    [layer_build_definitions.{LAYER_UUID}]
    layer_name = "{LAYER_NAME}"
    codeuri = "{LAYER_CODEURI}"
    build_method = "{LAYER_RUNTIME}"
    compatible_runtimes = ["{LAYER_RUNTIME}"]
    source_md5 = "{SOURCE_MD5}"
    manifest_md5 = "{MANIFEST_MD5}"
    layer = "SumLayer"
    [layer_build_definitions.{LAYER_UUID}.env_vars]
    env_vars = "{ENV_VARS['env_vars']}"
    """

    def test_should_instantiate_first_time(self):
        with osutils.mkdir_temp() as temp_base_dir:
            build_dir = Path(temp_base_dir, ".aws-sam", "build")
            build_dir.mkdir(parents=True)
            build_graph1 = BuildGraph(str(build_dir.resolve()))
            build_graph1.clean_redundant_definitions_and_update(True)

            build_graph2 = BuildGraph(str(build_dir.resolve()))

            self.assertEqual(
                build_graph1.get_function_build_definitions(), build_graph2.get_function_build_definitions()
            )
            self.assertEqual(build_graph1.get_layer_build_definitions(), build_graph2.get_layer_build_definitions())

    def test_should_instantiate_first_time_and_update(self):
        with osutils.mkdir_temp() as temp_base_dir:
            build_dir = Path(temp_base_dir, ".aws-sam", "build")
            build_dir.mkdir(parents=True)

            # create a build graph and persist it
            build_graph1 = BuildGraph(str(build_dir))
            function_build_definition1 = FunctionBuildDefinition(
                TestBuildGraph.RUNTIME,
                TestBuildGraph.CODEURI,
                TestBuildGraph.ZIP,
                TestBuildGraph.METADATA,
                TestBuildGraph.SOURCE_MD5,
                TestBuildGraph.MANIFEST_MD5,
                TestBuildGraph.ENV_VARS,
            )
            function1 = generate_function(
                runtime=TestBuildGraph.RUNTIME, codeuri=TestBuildGraph.CODEURI, metadata=TestBuildGraph.METADATA
            )
            build_graph1.put_function_build_definition(function_build_definition1, function1)
            layer_build_definition1 = LayerBuildDefinition(
                TestBuildGraph.LAYER_NAME,
                TestBuildGraph.LAYER_CODEURI,
                TestBuildGraph.LAYER_RUNTIME,
                [TestBuildGraph.LAYER_RUNTIME],
                TestBuildGraph.SOURCE_MD5,
<<<<<<< HEAD
                TestBuildGraph.MANIFEST_MD5,
=======
>>>>>>> cef0bfaa
                TestBuildGraph.ENV_VARS,
            )
            layer1 = generate_layer(
                compatible_runtimes=[TestBuildGraph.RUNTIME],
                codeuri=TestBuildGraph.LAYER_CODEURI,
                metadata=TestBuildGraph.METADATA,
            )
            build_graph1.put_layer_build_definition(layer_build_definition1, layer1)

            build_graph1.clean_redundant_definitions_and_update(True)

            # read previously persisted graph and compare
            build_graph2 = BuildGraph(str(build_dir))
            self.assertEqual(
                len(build_graph1.get_function_build_definitions()), len(build_graph2.get_function_build_definitions())
            )
            self.assertEqual(
                len(build_graph1.get_layer_build_definitions()), len(build_graph2.get_layer_build_definitions())
            )
            self.assertEqual(
                list(build_graph1.get_function_build_definitions())[0],
                list(build_graph2.get_function_build_definitions())[0],
            )
            self.assertEqual(
                list(build_graph1.get_layer_build_definitions())[0],
                list(build_graph2.get_layer_build_definitions())[0],
            )

    def test_should_read_existing_build_graph(self):
        with osutils.mkdir_temp() as temp_base_dir:
            build_dir = Path(temp_base_dir, ".aws-sam", "build")
            build_dir.mkdir(parents=True)

            build_graph_path = Path(build_dir.parent, "build.toml")
            build_graph_path.write_text(TestBuildGraph.BUILD_GRAPH_CONTENTS)

            build_graph = BuildGraph(str(build_dir))
            for function_build_definition in build_graph.get_function_build_definitions():
                self.assertEqual(function_build_definition.codeuri, TestBuildGraph.CODEURI)
                self.assertEqual(function_build_definition.runtime, TestBuildGraph.RUNTIME)
                self.assertEqual(function_build_definition.packagetype, TestBuildGraph.ZIP)
                self.assertEqual(function_build_definition.metadata, TestBuildGraph.METADATA)
                self.assertEqual(function_build_definition.source_md5, TestBuildGraph.SOURCE_MD5)
<<<<<<< HEAD
                self.assertEqual(function_build_definition.manifest_md5, TestBuildGraph.MANIFEST_MD5)
=======
>>>>>>> cef0bfaa
                self.assertEqual(function_build_definition.env_vars, TestBuildGraph.ENV_VARS)

            for layer_build_definition in build_graph.get_layer_build_definitions():
                self.assertEqual(layer_build_definition.name, TestBuildGraph.LAYER_NAME)
                self.assertEqual(layer_build_definition.codeuri, TestBuildGraph.LAYER_CODEURI)
                self.assertEqual(layer_build_definition.build_method, TestBuildGraph.LAYER_RUNTIME)
<<<<<<< HEAD
                self.assertEqual(layer_build_definition.source_md5, TestBuildGraph.SOURCE_MD5)
                self.assertEqual(layer_build_definition.manifest_md5, TestBuildGraph.MANIFEST_MD5)
=======
>>>>>>> cef0bfaa
                self.assertEqual(layer_build_definition.compatible_runtimes, [TestBuildGraph.LAYER_RUNTIME])
                self.assertEqual(layer_build_definition.env_vars, TestBuildGraph.ENV_VARS)

    def test_functions_should_be_added_existing_build_graph(self):
        with osutils.mkdir_temp() as temp_base_dir:
            build_dir = Path(temp_base_dir, ".aws-sam", "build")
            build_dir.mkdir(parents=True)

            build_graph_path = Path(build_dir.parent, "build.toml")
            build_graph_path.write_text(TestBuildGraph.BUILD_GRAPH_CONTENTS)

            build_graph = BuildGraph(str(build_dir))

            build_definition1 = FunctionBuildDefinition(
                TestBuildGraph.RUNTIME,
                TestBuildGraph.CODEURI,
                TestBuildGraph.ZIP,
                TestBuildGraph.METADATA,
                TestBuildGraph.SOURCE_MD5,
                TestBuildGraph.MANIFEST_MD5,
                TestBuildGraph.ENV_VARS,
            )
            function1 = generate_function(
                runtime=TestBuildGraph.RUNTIME,
                codeuri=TestBuildGraph.CODEURI,
                metadata=TestBuildGraph.METADATA,
            )
            build_graph.put_function_build_definition(build_definition1, function1)

            build_definitions = build_graph.get_function_build_definitions()
            self.assertEqual(len(build_definitions), 1)
            self.assertEqual(len(build_definitions[0].functions), 1)
            self.assertEqual(build_definitions[0].functions[0], function1)
            self.assertEqual(build_definitions[0].uuid, TestBuildGraph.UUID)

            build_definition2 = FunctionBuildDefinition(
                "another_runtime",
                "another_codeuri",
                TestBuildGraph.ZIP,
                None,
                "another_source_md5",
                "another_manifest_md5",
                {"env_vars": "value2"},
            )
            function2 = generate_function(name="another_function")
            build_graph.put_function_build_definition(build_definition2, function2)

            build_definitions = build_graph.get_function_build_definitions()
            self.assertEqual(len(build_definitions), 2)
            self.assertEqual(len(build_definitions[1].functions), 1)
            self.assertEqual(build_definitions[1].functions[0], function2)

    def test_layers_should_be_added_existing_build_graph(self):
        with osutils.mkdir_temp() as temp_base_dir:
            build_dir = Path(temp_base_dir, ".aws-sam", "build")
            build_dir.mkdir(parents=True)

            build_graph_path = Path(build_dir.parent, "build.toml")
            build_graph_path.write_text(TestBuildGraph.BUILD_GRAPH_CONTENTS)

            build_graph = BuildGraph(str(build_dir))

            build_definition1 = LayerBuildDefinition(
                TestBuildGraph.LAYER_NAME,
                TestBuildGraph.LAYER_CODEURI,
                TestBuildGraph.LAYER_RUNTIME,
                [TestBuildGraph.LAYER_RUNTIME],
                TestBuildGraph.SOURCE_MD5,
<<<<<<< HEAD
                TestBuildGraph.MANIFEST_MD5,
=======
>>>>>>> cef0bfaa
                TestBuildGraph.ENV_VARS,
            )
            layer1 = generate_layer(
                compatible_runtimes=[TestBuildGraph.RUNTIME],
                codeuri=TestBuildGraph.LAYER_CODEURI,
                metadata=TestBuildGraph.METADATA,
            )
            build_graph.put_layer_build_definition(build_definition1, layer1)

            build_definitions = build_graph.get_layer_build_definitions()
            self.assertEqual(len(build_definitions), 1)
            self.assertEqual(build_definitions[0].layer, layer1)
            self.assertEqual(build_definitions[0].uuid, TestBuildGraph.LAYER_UUID)

            build_definition2 = LayerBuildDefinition(
                "another_layername",
                "another_codeuri",
                "another_runtime",
                ["another_runtime"],
                "another_source_md5",
<<<<<<< HEAD
                "another_manifest_md5",
=======
>>>>>>> cef0bfaa
                {"env_vars": "value2"},
            )
            layer2 = generate_layer(arn="arn:aws:lambda:region:account-id:layer:another-layer-name:1")
            build_graph.put_layer_build_definition(build_definition2, layer2)

            build_definitions = build_graph.get_layer_build_definitions()
            self.assertEqual(len(build_definitions), 2)
            self.assertEqual(build_definitions[1].layer, layer2)
<<<<<<< HEAD

    @patch("samcli.lib.build.build_graph.BuildGraph._write_source_md5")
    @patch("samcli.lib.build.build_graph.BuildGraph._compare_md5_changes")
    def test_update_definition_md5_should_succeed(self, compare_md5_mock, write_md5_mock):
        compare_md5_mock.return_value = {"mock": "md5"}
        with osutils.mkdir_temp() as temp_base_dir:
            build_dir = Path(temp_base_dir, ".aws-sam", "build")
            build_dir.mkdir(parents=True)

            build_graph_path = Path(build_dir.parent, "build.toml")
            build_graph_path.write_text(TestBuildGraph.BUILD_GRAPH_CONTENTS)

            build_graph = BuildGraph(str(build_dir))
            build_graph.update_definition_md5()
            write_md5_mock.assert_called_with({"mock": "md5"}, {"mock": "md5"})

    def test_compare_md5_changes_should_succeed(self):
        with osutils.mkdir_temp() as temp_base_dir:
            build_dir = Path(temp_base_dir, ".aws-sam", "build")
            build_dir.mkdir(parents=True)

            build_graph_path = Path(build_dir.parent, "build.toml")
            build_graph_path.write_text(TestBuildGraph.BUILD_GRAPH_CONTENTS)

            build_graph = BuildGraph(str(build_dir))

            build_definition = FunctionBuildDefinition(
                TestBuildGraph.RUNTIME,
                TestBuildGraph.CODEURI,
                TestBuildGraph.ZIP,
                TestBuildGraph.METADATA,
                TestBuildGraph.SOURCE_MD5,
                TestBuildGraph.MANIFEST_MD5,
                TestBuildGraph.ENV_VARS,
            )
            updated_definition = FunctionBuildDefinition(
                TestBuildGraph.RUNTIME,
                TestBuildGraph.CODEURI,
                TestBuildGraph.ZIP,
                TestBuildGraph.METADATA,
                "new_value",
                "new_manifest_value",
                TestBuildGraph.ENV_VARS,
            )
            updated_definition.uuid = build_definition.uuid

            layer_definition = LayerBuildDefinition(
                TestBuildGraph.LAYER_NAME,
                TestBuildGraph.LAYER_CODEURI,
                TestBuildGraph.LAYER_RUNTIME,
                [TestBuildGraph.LAYER_RUNTIME],
                TestBuildGraph.SOURCE_MD5,
                TestBuildGraph.MANIFEST_MD5,
                TestBuildGraph.ENV_VARS,
            )
            updated_layer = LayerBuildDefinition(
                TestBuildGraph.LAYER_NAME,
                TestBuildGraph.LAYER_CODEURI,
                TestBuildGraph.LAYER_RUNTIME,
                [TestBuildGraph.LAYER_RUNTIME],
                "new_value",
                "new_manifest_value",
                TestBuildGraph.ENV_VARS,
            )
            updated_layer.uuid = layer_definition.uuid

            build_graph._function_build_definitions = [build_definition]
            build_graph._layer_build_definitions = [layer_definition]

            function_content = BuildGraph._compare_md5_changes(
                [updated_definition], build_graph._function_build_definitions
            )
            layer_content = BuildGraph._compare_md5_changes([updated_layer], build_graph._layer_build_definitions)
            self.assertEqual(function_content, {build_definition.uuid: ("new_value", "new_manifest_value")})
            self.assertEqual(layer_content, {layer_definition.uuid: ("new_value", "new_manifest_value")})

    def test_write_source_md5_should_succeed(self):
        with osutils.mkdir_temp() as temp_base_dir:
            build_dir = Path(temp_base_dir, ".aws-sam", "build")
            build_dir.mkdir(parents=True)

            build_graph_path = Path(build_dir.parent, "build.toml")
            build_graph_path.write_text(TestBuildGraph.BUILD_GRAPH_CONTENTS)

            build_graph = BuildGraph(str(build_dir))

            build_graph._write_source_md5(
                {TestBuildGraph.UUID: BuildHashingInformation("new_value", "new_manifest_value")},
                {TestBuildGraph.LAYER_UUID: BuildHashingInformation("new_value", "new_manifest_value")}
            )

            txt = build_graph_path.read_text()
            document = cast(Dict, tomlkit.loads(txt))

            self.assertEqual(document["function_build_definitions"][TestBuildGraph.UUID][SOURCE_MD5_FIELD], "new_value")
            self.assertEqual(document["function_build_definitions"][TestBuildGraph.UUID][MANIFEST_MD5_FIELD], "new_manifest_value")
            self.assertEqual(document["layer_build_definitions"][TestBuildGraph.LAYER_UUID][SOURCE_MD5_FIELD], "new_value")
            self.assertEqual(document["layer_build_definitions"][TestBuildGraph.LAYER_UUID][MANIFEST_MD5_FIELD], "new_manifest_value")
=======
>>>>>>> cef0bfaa


class TestBuildDefinition(TestCase):
    def test_single_function_should_return_function_and_handler_name(self):
        build_definition = FunctionBuildDefinition(
            "runtime", "codeuri", ZIP, "metadata", "source_md5", "manifest_md5", {"env_vars": "value"}
        )
        build_definition.add_function(generate_function())

        self.assertEqual(build_definition.get_handler_name(), "handler")
        self.assertEqual(build_definition.get_function_name(), "name")

    def test_no_function_should_raise_exception(self):
        build_definition = FunctionBuildDefinition(
            "runtime", "codeuri", ZIP, "metadata", "source_md5", "manifest_md5", {"env_vars": "value"}
        )

        self.assertRaises(InvalidBuildGraphException, build_definition.get_handler_name)
        self.assertRaises(InvalidBuildGraphException, build_definition.get_function_name)

    def test_same_runtime_codeuri_metadata_should_reflect_as_same_object(self):
        build_definition1 = FunctionBuildDefinition("runtime", "codeuri", ZIP, {"key": "value"}, "source_md5", "manifest_md5")
        build_definition2 = FunctionBuildDefinition("runtime", "codeuri", ZIP, {"key": "value"}, "source_md5", "manifest_md5")

        self.assertEqual(build_definition1, build_definition2)

    def test_same_env_vars_reflect_as_same_object(self):
        build_definition1 = FunctionBuildDefinition(
            "runtime", "codeuri", ZIP, {"key": "value"}, "source_md5", "manifest_md5", {"env_vars": "value"}
        )
        build_definition2 = FunctionBuildDefinition(
            "runtime", "codeuri", ZIP, {"key": "value"}, "source_md5", "manifest_md5", {"env_vars": "value"}
        )

        self.assertEqual(build_definition1, build_definition2)

    @parameterized.expand(
        [
            (
                "runtime",
                "codeuri",
                ({"key": "value"}),
                "source_md5",
                "runtime",
                "codeuri",
                ({"key": "different_value"}),
                "source_md5",
            ),
            (
                "runtime",
                "codeuri",
                ({"key": "value"}),
                "source_md5",
                "different_runtime",
                "codeuri",
                ({"key": "value"}),
                "source_md5",
            ),
            (
                "runtime",
                "codeuri",
                ({"key": "value"}),
                "source_md5",
                "runtime",
                "different_codeuri",
                ({"key": "value"}),
                "source_md5",
            ),
            # custom build method with Makefile definition should always be identified as different
            (
                "runtime",
                "codeuri",
                ({"BuildMethod": "makefile"}),
                "source_md5",
                "runtime",
                "codeuri",
                ({"BuildMethod": "makefile"}),
                "source_md5",
            ),
        ]
    )
    def test_different_runtime_codeuri_metadata_should_not_reflect_as_same_object(
        self, runtime1, codeuri1, metadata1, source_md5_1, runtime2, codeuri2, metadata2, source_md5_2
    ):
        build_definition1 = FunctionBuildDefinition(runtime1, codeuri1, ZIP, metadata1, source_md5_1)
        build_definition2 = FunctionBuildDefinition(runtime2, codeuri2, ZIP, metadata2, source_md5_2)

        self.assertNotEqual(build_definition1, build_definition2)

    def test_different_env_vars_should_not_reflect_as_same_object(self):
        build_definition1 = FunctionBuildDefinition(
            "runtime", "codeuri", ZIP, {"key": "value"}, "source_md5", "manifest_md5", {"env_vars": "value1"}
        )
        build_definition2 = FunctionBuildDefinition(
            "runtime", "codeuri", ZIP, {"key": "value"}, "source_md5", "manifest_md5", {"env_vars": "value2"}
        )

        self.assertNotEqual(build_definition1, build_definition2)

    def test_euqality_with_another_object(self):
        build_definition = FunctionBuildDefinition("runtime", "codeuri", ZIP, None, "source_md5", "manifest_md5")
        self.assertNotEqual(build_definition, {})

    def test_str_representation(self):
        build_definition = FunctionBuildDefinition("runtime", "codeuri", ZIP, None, "source_md5", "manifest_md5")
        self.assertEqual(
            str(build_definition),
            f"BuildDefinition(runtime, codeuri, Zip, source_md5, {build_definition.uuid}, {{}}, {{}}, [])",
        )<|MERGE_RESOLUTION|>--- conflicted
+++ resolved
@@ -26,7 +26,9 @@
     _toml_table_to_layer_build_definition,
     BuildGraph,
     InvalidBuildGraphException,
-    LayerBuildDefinition, MANIFEST_MD5_FIELD, BuildHashingInformation,
+    LayerBuildDefinition,
+    MANIFEST_MD5_FIELD,
+    BuildHashingInformation,
 )
 from samcli.lib.providers.provider import Function, LayerVersion
 from samcli.lib.utils import osutils
@@ -112,7 +114,9 @@
         self.assertEqual(toml_table[ENV_VARS_FIELD], build_definition.env_vars)
 
     def test_layer_build_definition_to_toml_table(self):
-        build_definition = LayerBuildDefinition("name", "codeuri", "method", ["runtime"], "source_md5", "manifest_md5", env_vars={"env_vars": "value"})
+        build_definition = LayerBuildDefinition(
+            "name", "codeuri", "method", ["runtime"], "source_md5", "manifest_md5", env_vars={"env_vars": "value"}
+        )
         build_definition.layer = generate_function()
 
         toml_table = _layer_build_definition_to_toml_table(build_definition)
@@ -257,10 +261,7 @@
                 TestBuildGraph.LAYER_RUNTIME,
                 [TestBuildGraph.LAYER_RUNTIME],
                 TestBuildGraph.SOURCE_MD5,
-<<<<<<< HEAD
                 TestBuildGraph.MANIFEST_MD5,
-=======
->>>>>>> cef0bfaa
                 TestBuildGraph.ENV_VARS,
             )
             layer1 = generate_layer(
@@ -304,21 +305,15 @@
                 self.assertEqual(function_build_definition.packagetype, TestBuildGraph.ZIP)
                 self.assertEqual(function_build_definition.metadata, TestBuildGraph.METADATA)
                 self.assertEqual(function_build_definition.source_md5, TestBuildGraph.SOURCE_MD5)
-<<<<<<< HEAD
                 self.assertEqual(function_build_definition.manifest_md5, TestBuildGraph.MANIFEST_MD5)
-=======
->>>>>>> cef0bfaa
                 self.assertEqual(function_build_definition.env_vars, TestBuildGraph.ENV_VARS)
 
             for layer_build_definition in build_graph.get_layer_build_definitions():
                 self.assertEqual(layer_build_definition.name, TestBuildGraph.LAYER_NAME)
                 self.assertEqual(layer_build_definition.codeuri, TestBuildGraph.LAYER_CODEURI)
                 self.assertEqual(layer_build_definition.build_method, TestBuildGraph.LAYER_RUNTIME)
-<<<<<<< HEAD
                 self.assertEqual(layer_build_definition.source_md5, TestBuildGraph.SOURCE_MD5)
                 self.assertEqual(layer_build_definition.manifest_md5, TestBuildGraph.MANIFEST_MD5)
-=======
->>>>>>> cef0bfaa
                 self.assertEqual(layer_build_definition.compatible_runtimes, [TestBuildGraph.LAYER_RUNTIME])
                 self.assertEqual(layer_build_definition.env_vars, TestBuildGraph.ENV_VARS)
 
@@ -387,10 +382,7 @@
                 TestBuildGraph.LAYER_RUNTIME,
                 [TestBuildGraph.LAYER_RUNTIME],
                 TestBuildGraph.SOURCE_MD5,
-<<<<<<< HEAD
                 TestBuildGraph.MANIFEST_MD5,
-=======
->>>>>>> cef0bfaa
                 TestBuildGraph.ENV_VARS,
             )
             layer1 = generate_layer(
@@ -411,10 +403,7 @@
                 "another_runtime",
                 ["another_runtime"],
                 "another_source_md5",
-<<<<<<< HEAD
                 "another_manifest_md5",
-=======
->>>>>>> cef0bfaa
                 {"env_vars": "value2"},
             )
             layer2 = generate_layer(arn="arn:aws:lambda:region:account-id:layer:another-layer-name:1")
@@ -423,7 +412,6 @@
             build_definitions = build_graph.get_layer_build_definitions()
             self.assertEqual(len(build_definitions), 2)
             self.assertEqual(build_definitions[1].layer, layer2)
-<<<<<<< HEAD
 
     @patch("samcli.lib.build.build_graph.BuildGraph._write_source_md5")
     @patch("samcli.lib.build.build_graph.BuildGraph._compare_md5_changes")
@@ -512,18 +500,22 @@
 
             build_graph._write_source_md5(
                 {TestBuildGraph.UUID: BuildHashingInformation("new_value", "new_manifest_value")},
-                {TestBuildGraph.LAYER_UUID: BuildHashingInformation("new_value", "new_manifest_value")}
+                {TestBuildGraph.LAYER_UUID: BuildHashingInformation("new_value", "new_manifest_value")},
             )
 
             txt = build_graph_path.read_text()
             document = cast(Dict, tomlkit.loads(txt))
 
             self.assertEqual(document["function_build_definitions"][TestBuildGraph.UUID][SOURCE_MD5_FIELD], "new_value")
-            self.assertEqual(document["function_build_definitions"][TestBuildGraph.UUID][MANIFEST_MD5_FIELD], "new_manifest_value")
-            self.assertEqual(document["layer_build_definitions"][TestBuildGraph.LAYER_UUID][SOURCE_MD5_FIELD], "new_value")
-            self.assertEqual(document["layer_build_definitions"][TestBuildGraph.LAYER_UUID][MANIFEST_MD5_FIELD], "new_manifest_value")
-=======
->>>>>>> cef0bfaa
+            self.assertEqual(
+                document["function_build_definitions"][TestBuildGraph.UUID][MANIFEST_MD5_FIELD], "new_manifest_value"
+            )
+            self.assertEqual(
+                document["layer_build_definitions"][TestBuildGraph.LAYER_UUID][SOURCE_MD5_FIELD], "new_value"
+            )
+            self.assertEqual(
+                document["layer_build_definitions"][TestBuildGraph.LAYER_UUID][MANIFEST_MD5_FIELD], "new_manifest_value"
+            )
 
 
 class TestBuildDefinition(TestCase):
@@ -545,8 +537,12 @@
         self.assertRaises(InvalidBuildGraphException, build_definition.get_function_name)
 
     def test_same_runtime_codeuri_metadata_should_reflect_as_same_object(self):
-        build_definition1 = FunctionBuildDefinition("runtime", "codeuri", ZIP, {"key": "value"}, "source_md5", "manifest_md5")
-        build_definition2 = FunctionBuildDefinition("runtime", "codeuri", ZIP, {"key": "value"}, "source_md5", "manifest_md5")
+        build_definition1 = FunctionBuildDefinition(
+            "runtime", "codeuri", ZIP, {"key": "value"}, "source_md5", "manifest_md5"
+        )
+        build_definition2 = FunctionBuildDefinition(
+            "runtime", "codeuri", ZIP, {"key": "value"}, "source_md5", "manifest_md5"
+        )
 
         self.assertEqual(build_definition1, build_definition2)
 
