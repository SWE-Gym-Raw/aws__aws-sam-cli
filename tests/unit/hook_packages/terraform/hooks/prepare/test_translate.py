--- conflicted
+++ resolved
@@ -1126,8 +1126,6 @@
         )
         self.assertEqual(translated_cfn_properties, self.expected_cfn_apigwv2_api_quick_create_properties)
 
-<<<<<<< HEAD
-=======
     def test_translating_apigwv2_route_quick_create(self):
         translated_cfn_properties = _translate_properties(
             self.tf_apigwv2_route_properties, AWS_API_GATEWAY_V2_ROUTE_PROPERTY_BUILDER_MAPPING, Mock()
@@ -1135,7 +1133,6 @@
         self.assertEqual(translated_cfn_properties, self.expected_cfn_apigwv2_route_properties)
 
 
->>>>>>> fd15dff5
 class TestUnresolvableAttributeCheck(TestCase):
     @patch("samcli.hook_packages.terraform.hooks.prepare.translate.RESOURCE_TRANSLATOR_MAPPING")
     @patch("samcli.hook_packages.terraform.hooks.prepare.translate.LOG")
