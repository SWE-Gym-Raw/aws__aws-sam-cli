version: 1.0.{build}
image: 
  - Ubuntu
  - Visual Studio 2019

environment:
  AWS_DEFAULT_REGION: us-east-1
  SAM_CLI_DEV: 1
 
  matrix:

    - PYTHON_HOME: "C:\\Python36-x64"
      PYTHON_VERSION: '3.6'
      PYTHON_ARCH: '64'
      NOSE_PARAMETERIZED_NO_WARN: 1
      INSTALL_PY_37_PIP: 1
      INSTALL_PY_38_PIP: 1
      INSTALL_PY_39_PIP: 1
      AWS_S3: 'AWS_S3_36'
      AWS_ECR: 'AWS_ECR_36'
      APPVEYOR_CONSOLE_DISABLE_PTY: true

    - PYTHON_HOME: "C:\\Python37-x64"
      PYTHON_VERSION: '3.7'
      PYTHON_ARCH: '64'
      RUN_SMOKE: 1
      NOSE_PARAMETERIZED_NO_WARN: 1
      INSTALL_PY_36_PIP: 1
      INSTALL_PY_38_PIP: 1
      INSTALL_PY_39_PIP: 1
      AWS_S3: 'AWS_S3_37'
      AWS_ECR: 'AWS_ECR_37'
      APPVEYOR_CONSOLE_DISABLE_PTY: true

    - PYTHON_HOME: "C:\\Python38-x64"
      PYTHON_VERSION: '3.8'
      PYTHON_ARCH: '64'
      RUN_SMOKE: 1
      NOSE_PARAMETERIZED_NO_WARN: 1
      INSTALL_PY_36_PIP: 1
      INSTALL_PY_37_PIP: 1
      INSTALL_PY_39_PIP: 1
      AWS_S3: 'AWS_S3_38'
      AWS_ECR: 'AWS_ECR_38'
      APPVEYOR_CONSOLE_DISABLE_PTY: true

    - PYTHON_HOME: "C:\\Python39-x64"
      PYTHON_VERSION: '3.9'
      PYTHON_ARCH: '64'
      RUN_SMOKE: 1
      NOSE_PARAMETERIZED_NO_WARN: 1
      INSTALL_PY_36_PIP: 1
      INSTALL_PY_37_PIP: 1
      INSTALL_PY_38_PIP: 1
      AWS_S3: 'AWS_S3_39'
      AWS_ECR: 'AWS_ECR_39'
      APPVEYOR_CONSOLE_DISABLE_PTY: true

for:
  - 
    matrix:
      only:
        - image: Visual Studio 2019

    install:
      - "SET PATH=%PYTHON_HOME%;%PATH%"
      - "echo %PYTHON_HOME%"
      - "echo %PATH%"
      - "python --version"
      # Upgrade setuptools, wheel and virtualenv
      - "SET PATH=%PYTHON_HOME%;%PATH%"
      - "echo %PYTHON_HOME%"
      - "echo %PATH%"
      - "python -m pip install --upgrade setuptools wheel virtualenv"
      - "docker info"

      # Install AWS CLI Globally outside of a venv.
      - "pip install awscli"
      
      # Create pre-dev virtual env without installing dev depenencies
      # This is used for import check for prod code to prevent importing packages from dev.txt
      - "rm -rf pre-dev-venv"
      - "python -m virtualenv pre-dev-venv"
      - "pre-dev-venv\\Scripts\\activate"
      - "python --version"
      - "deactivate"

      # Create dev virtual env
      - "rm -rf venv"
      - "python -m virtualenv venv"
      - "venv\\Scripts\\activate"
      - "python --version"
      - "deactivate"

    build_script:
      # Install pre-dev dependencies
      # This env is currently used for doing import check with Pylint without dev.txt dependencies installed 
      - "pre-dev-venv\\Scripts\\activate"
      - "python -c \"import sys; print(sys.executable)\""
      - "pip install -e \".[pre-dev]\""
      - "deactivate"

      # Install dev dependencies
      - "venv\\Scripts\\activate"
      - "python -c \"import sys; print(sys.executable)\""
      - "pip install -e \".[dev]\""
      - "deactivate"

    test_script:
      # Run pylint on pre-dev env to catch import errors
      - "pre-dev-venv\\Scripts\\activate"
      - "pylint --rcfile .pylintrc samcli"
      - "deactivate"

      # Run tests with dev env
      - "venv\\Scripts\\activate"
      - "pytest --cov samcli --cov-report term-missing --cov-fail-under 94 tests/unit"
      - "pylint --rcfile .pylintrc samcli"
      - "mypy setup.py samcli tests"
      - "pytest -n 4 tests/functional"
      - "deactivate"

  - 
    matrix:
      only:
        - image: Ubuntu

    install:
      # apt repo for python3.9 installation
      - sh: "sudo add-apt-repository ppa:deadsnakes/ppa"
      # AppVeyor's apt-get cache might be outdated, and the package could potentially be 404.
      - sh: "sudo apt-get update"

      - sh: "gvm use go1.13"
      - sh: "echo $PATH"
      - sh: "ls /usr/"
      - sh: "JAVA_HOME=/usr/lib/jvm/java-8-openjdk-amd64"
      - sh: "PATH=$JAVA_HOME/bin:$PATH"
      - sh: "source ${HOME}/venv${PYTHON_VERSION}/bin/activate"
      - sh: "rvm use 2.5"
      - sh: "docker info"

      # Install latest gradle 
      - sh: "sudo apt-get -y remove gradle"
      - sh: "wget https://services.gradle.org/distributions/gradle-5.5-bin.zip -P /tmp"
      - sh: "sudo unzip -d /opt/gradle /tmp/gradle-*.zip"
      - sh: "PATH=/opt/gradle/gradle-5.5/bin:$PATH"

      # Install AWS CLI
      - sh: "virtualenv aws_cli"
      - sh: "./aws_cli/bin/python -m pip install awscli"
      - sh: "PATH=$(echo $PWD'/aws_cli/bin'):$PATH"

      - sh: "sudo apt-get -y install python3.6"
      - sh: "sudo apt-get -y install python2.7"
      - sh: "sudo apt-get -y install python3.7"
      - sh: "sudo apt-get -y install python3.8"
      - sh: "sudo apt-get -y install python3.9"

      - sh: "which python3.8"
      - sh: "which python3.7"
      - sh: "which python3.6"
      - sh: "which python3.9"
      - sh: "which python2.7"

      - sh: "PATH=$PATH:/usr/bin/python3.9:/usr/bin/python3.8:/usr/bin/python3.7"
      - sh: "curl https://bootstrap.pypa.io/get-pip.py -o get-pip.py"

      - sh: "sudo apt-get -y install python3-distutils"
      - sh: "sudo apt-get -y install python3.9-distutils"
      - ps: "If ($env:INSTALL_PY_39_PIP) {python3.9 get-pip.py --user}"
      - ps: "If ($env:INSTALL_PY_38_PIP) {python3.8 get-pip.py --user}"
      - ps: "If ($env:INSTALL_PY_37_PIP) {python3.7 get-pip.py --user}"
      - ps: "If ($env:INSTALL_PY_36_PIP) {python3.6 get-pip.py --user}"

    build_script:
      - "python -c \"import sys; print(sys.executable)\""

    test_script:
      # Pre-dev Tests
      - "pip install -e \".[pre-dev]\""
      - "pylint --rcfile .pylintrc samcli"

      # Dev Tests
      - "pip install -e \".[dev]\""
      - "pytest --cov samcli --cov-report term-missing --cov-fail-under 94 tests/unit"
      - "pylint --rcfile .pylintrc samcli"
      - "mypy setup.py samcli tests"
      - "pytest -n 4 tests/functional"

      # Runs only in Linux, logging Public ECR when running canary and cred is available
      - sh: "
<<<<<<< HEAD
        if [[ -n $BY_CANARY ]] && [[ -n $DOCKER_USER ]] && [[ -n $DOCKER_PASS ]];
          then echo Logging in Docker Hub; echo $DOCKER_PASS | docker login --username $DOCKER_USER --password-stdin registry-1.docker.io;
        fi"
      - sh: "
        if [[ -n $BY_CANARY ]];
          then echo Logging in Public ECR; aws ecr-public get-login-password --region us-east-1 | docker login --username AWS --password-stdin public.ecr.aws; 
        fi"
      - sh: "
        if [[ -n $BY_CANARY ]] || [[ -n $PRIVATE ]];
          then echo Logging in Public ECR; aws ecr-public get-login-password --region us-east-1 | docker login --username AWS --password-stdin public.ecr.aws; 
=======
        if [[ -n $BY_CANARY ]];
          then echo Logging in Public ECR; aws ecr-public get-login-password --region us-east-1 | docker login --username AWS --password-stdin public.ecr.aws;
>>>>>>> cef0bfaa
        fi"

      - sh: "pytest -vv tests/integration"
      - sh: "pytest -vv tests/regression"
      - sh: "black --check setup.py tests samcli"

      # Set JAVA_HOME to java11
      - sh: "JAVA_HOME=/usr/lib/jvm/java-11-openjdk-amd64"
      - sh: "pytest -vv tests/integration/buildcmd/test_build_cmd.py -k test_building_java11_in_process"

      # Smoke tests run in parallel - it runs on both Linux & Windows
      # Presence of the RUN_SMOKE envvar will run the smoke tests
      - ps: "If ($env:RUN_SMOKE) {pytest -n 4 -vv tests/smoke}"<|MERGE_RESOLUTION|>--- conflicted
+++ resolved
@@ -190,7 +190,6 @@
 
       # Runs only in Linux, logging Public ECR when running canary and cred is available
       - sh: "
-<<<<<<< HEAD
         if [[ -n $BY_CANARY ]] && [[ -n $DOCKER_USER ]] && [[ -n $DOCKER_PASS ]];
           then echo Logging in Docker Hub; echo $DOCKER_PASS | docker login --username $DOCKER_USER --password-stdin registry-1.docker.io;
         fi"
@@ -201,10 +200,6 @@
       - sh: "
         if [[ -n $BY_CANARY ]] || [[ -n $PRIVATE ]];
           then echo Logging in Public ECR; aws ecr-public get-login-password --region us-east-1 | docker login --username AWS --password-stdin public.ecr.aws; 
-=======
-        if [[ -n $BY_CANARY ]];
-          then echo Logging in Public ECR; aws ecr-public get-login-password --region us-east-1 | docker login --username AWS --password-stdin public.ecr.aws;
->>>>>>> cef0bfaa
         fi"
 
       - sh: "pytest -vv tests/integration"
